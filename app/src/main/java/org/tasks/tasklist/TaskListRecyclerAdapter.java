--- conflicted
+++ resolved
@@ -33,7 +33,6 @@
 import org.tasks.ui.MenuColorizer;
 
 public class TaskListRecyclerAdapter extends RecyclerView.Adapter<ViewHolder>
-<<<<<<< HEAD
     implements ViewHolder.ViewHolderCallbacks, ListUpdateCallback {
 
   private static final String EXTRA_SELECTED_TASK_IDS = "extra_selected_task_ids";
@@ -61,63 +60,6 @@
           MenuColorizer.colorMenu(activity, menu);
           return true;
         }
-=======
-        implements ViewHolder.ViewHolderCallbacks, ListUpdateCallback {
-
-    private static final String EXTRA_SELECTED_TASK_IDS = "extra_selected_task_ids";
-
-    private final Activity activity;
-    private final TaskAdapter adapter;
-    private final ViewHolderFactory viewHolderFactory;
-    private final TaskListFragment taskList;
-    private final TaskDeleter taskDeleter;
-    private final TaskDuplicator taskDuplicator;
-    private final Tracker tracker;
-    private final DialogBuilder dialogBuilder;
-    private final ItemTouchHelper itemTouchHelper;
-    private final PagedListAdapterHelper<Task> adapterHelper;
-
-    private ActionMode mode = null;
-    private boolean dragging;
-    private boolean animate;
-    private RecyclerView recyclerView;
-
-    public TaskListRecyclerAdapter(Activity activity, TaskAdapter adapter,
-                                   ViewHolderFactory viewHolderFactory,
-                                   TaskListFragment taskList, TaskDeleter taskDeleter,
-                                   TaskDuplicator taskDuplicator, Tracker tracker,
-                                   DialogBuilder dialogBuilder) {
-        this.activity = activity;
-        this.adapter = adapter;
-        this.viewHolderFactory = viewHolderFactory;
-        this.taskList = taskList;
-        this.taskDeleter = taskDeleter;
-        this.taskDuplicator = taskDuplicator;
-        this.tracker = tracker;
-        this.dialogBuilder = dialogBuilder;
-        itemTouchHelper = new ItemTouchHelper(new ItemTouchHelperCallback());
-        adapterHelper = new PagedListAdapterHelper<>(this, new ListAdapterConfig.Builder<Task>().setDiffCallback(new DiffCallback(adapter)).build());
-    }
-
-    public void applyToRecyclerView(RecyclerView recyclerView) {
-        this.recyclerView = recyclerView;
-        recyclerView.setAdapter(this);
-        itemTouchHelper.attachToRecyclerView(recyclerView);
-    }
-
-    public Bundle getSaveState() {
-        Bundle information = new Bundle();
-        List<Long> selectedTaskIds = adapter.getSelected();
-        information.putLongArray(EXTRA_SELECTED_TASK_IDS, Longs.toArray(selectedTaskIds));
-        return information;
-    }
-
-    public void restoreSaveState(Bundle savedState) {
-        long[] longArray = savedState.getLongArray(EXTRA_SELECTED_TASK_IDS);
-        if (longArray != null && longArray.length > 0) {
-            mode = ((TaskListActivity) activity).startSupportActionMode(actionModeCallback);
-            adapter.setSelected(longArray);
->>>>>>> 4e70c19c
 
         @Override
         public boolean onPrepareActionMode(ActionMode mode, Menu menu) {
@@ -162,6 +104,7 @@
         }
       };
   private boolean animate;
+  private RecyclerView recyclerView;
 
   public TaskListRecyclerAdapter(
       Activity activity,
@@ -187,6 +130,7 @@
   }
 
   public void applyToRecyclerView(RecyclerView recyclerView) {
+    this.recyclerView = recyclerView;
     recyclerView.setAdapter(this);
     itemTouchHelper.attachToRecyclerView(recyclerView);
   }
@@ -327,7 +271,9 @@
   @Override
   public void onMoved(int fromPosition, int toPosition) {
     if (animate) {
+      notifyItemChanged(fromPosition);
       notifyItemMoved(fromPosition, toPosition);
+      recyclerView.scrollToPosition(fromPosition);
     } else {
       notifyDataSetChanged();
     }
@@ -368,7 +314,6 @@
     }
 
     @Override
-<<<<<<< HEAD
     public int getMovementFlags(RecyclerView recyclerView, RecyclerView.ViewHolder viewHolder) {
       if (!adapter.isManuallySorted()) {
         return makeMovementFlags(0, 0);
@@ -378,15 +323,6 @@
         int indentFlags = 0;
         if (vh.isIndented()) {
           indentFlags |= ItemTouchHelper.LEFT;
-=======
-    public void onMoved(int fromPosition, int toPosition) {
-        if (animate) {
-            notifyItemChanged(fromPosition);
-            notifyItemMoved(fromPosition, toPosition);
-            recyclerView.scrollToPosition(fromPosition);
-        } else {
-            notifyDataSetChanged();
->>>>>>> 4e70c19c
         }
         int position = vh.getAdapterPosition();
         if (position > 0 && adapter.canIndent(position, vh.task)) {
