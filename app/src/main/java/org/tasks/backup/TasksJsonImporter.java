package org.tasks.backup;

import android.app.Activity;
import android.app.ProgressDialog;
import android.content.res.Resources;
import android.os.Handler;

import com.google.common.io.CharStreams;
import com.google.gson.Gson;
import com.google.gson.JsonElement;
import com.google.gson.JsonObject;
import com.todoroo.andlib.utility.DialogUtilities;
import com.todoroo.astrid.dao.TaskDao;
import com.todoroo.astrid.data.Task;

import org.tasks.LocalBroadcastManager;
import org.tasks.R;
import org.tasks.data.Alarm;
import org.tasks.data.AlarmDao;
import org.tasks.data.CaldavAccount;
import org.tasks.data.CaldavDao;
import org.tasks.data.CaldavTask;
import org.tasks.data.Filter;
import org.tasks.data.FilterDao;
import org.tasks.data.GoogleTask;
import org.tasks.data.GoogleTaskDao;
import org.tasks.data.GoogleTaskList;
import org.tasks.data.GoogleTaskListDao;
import org.tasks.data.Location;
import org.tasks.data.LocationDao;
import org.tasks.data.Tag;
import org.tasks.data.TagDao;
import org.tasks.data.TagData;
import org.tasks.data.TagDataDao;
import org.tasks.data.TaskAttachment;
import org.tasks.data.TaskAttachmentDao;
import org.tasks.data.UserActivity;
import org.tasks.data.UserActivityDao;
import org.tasks.dialogs.DialogBuilder;
import org.xmlpull.v1.XmlPullParserException;

import java.io.FileReader;
import java.io.IOException;

import javax.inject.Inject;

import timber.log.Timber;

public class TasksJsonImporter {

    private final TagDataDao tagDataDao;
    private final UserActivityDao userActivityDao;
    private final DialogBuilder dialogBuilder;
    private final TaskDao taskDao;
    private final LocalBroadcastManager localBroadcastManager;
    private final AlarmDao alarmDao;
    private final TagDao tagDao;
    private final GoogleTaskDao googleTaskDao;
    private final GoogleTaskListDao googleTaskListDao;
    private final FilterDao filterDao;
<<<<<<< HEAD
    private final CaldavDao caldavDao;
=======
    private final TaskAttachmentDao taskAttachmentDao;
>>>>>>> 9b3372f1
    private final LocationDao locationDao;

    private Activity activity;
    private Handler handler;
    private int taskCount;
    private int importCount = 0;
    private int skipCount = 0;
    private int errorCount = 0;
    private ProgressDialog progressDialog;
    private String input;

    private void setProgressMessage(final String message) {
        handler.post(() -> progressDialog.setMessage(message));
    }

    @Inject
    public TasksJsonImporter(TagDataDao tagDataDao, UserActivityDao userActivityDao,
                             DialogBuilder dialogBuilder, TaskDao taskDao, LocationDao locationDao,
                             LocalBroadcastManager localBroadcastManager, AlarmDao alarmDao,
                             TagDao tagDao, GoogleTaskDao googleTaskDao, GoogleTaskListDao googleTaskListDao,
<<<<<<< HEAD
                             FilterDao filterDao, CaldavDao caldavDao) {
=======
                             FilterDao filterDao, TaskAttachmentDao taskAttachmentDao) {
>>>>>>> 9b3372f1
        this.tagDataDao = tagDataDao;
        this.userActivityDao = userActivityDao;
        this.dialogBuilder = dialogBuilder;
        this.taskDao = taskDao;
        this.locationDao = locationDao;
        this.localBroadcastManager = localBroadcastManager;
        this.alarmDao = alarmDao;
        this.tagDao = tagDao;
        this.googleTaskDao = googleTaskDao;
        this.googleTaskListDao = googleTaskListDao;
        this.filterDao = filterDao;
<<<<<<< HEAD
        this.caldavDao = caldavDao;
=======
        this.taskAttachmentDao = taskAttachmentDao;
>>>>>>> 9b3372f1
    }

    public void importTasks(Activity activity, String input, ProgressDialog progressDialog) {
        this.activity = activity;
        this.input = input;
        this.progressDialog = progressDialog;

        handler = new Handler();

        new Thread(() -> {
            try {
                performImport();
            } catch (IOException | XmlPullParserException e) {
                Timber.e(e, e.getMessage());
            }
        }).start();
    }

    private void performImport() throws IOException, XmlPullParserException {
        FileReader fileReader = new FileReader(input);
        String string = CharStreams.toString(fileReader);
        fileReader.close();
        Gson gson = new Gson();
        JsonObject input = gson.fromJson(string, JsonObject.class);

        try {
            JsonElement data = input.get("data");
            BackupContainer backupContainer = gson.fromJson(data, BackupContainer.class);
            for (TagData tagData : backupContainer.tags) {
                if (tagDataDao.getByUuid(tagData.getRemoteId()) == null) {
                    tagDataDao.createNew(tagData);
                }
            }
            for (GoogleTaskList googleTaskList : backupContainer.googleTaskLists) {
                if (googleTaskListDao.getByRemoteId(googleTaskList.getRemoteId()) == null) {
                    googleTaskListDao.insert(googleTaskList);
                }
            }
            for (Filter filter : backupContainer.filters) {
                if (filterDao.getByName(filter.getTitle()) == null) {
                    filterDao.insert(filter);
                }
            }
            for (CaldavAccount account : backupContainer.caldavAccounts) {
                if (caldavDao.getByUuid(account.getUuid()) == null) {
                    caldavDao.insert(account);
                }
            }
            for (BackupContainer.TaskBackup backup : backupContainer.tasks) {
                taskCount++;
                setProgressMessage(activity.getString(R.string.import_progress_read, taskCount));
                Task task = backup.task;
                if (taskDao.fetch(task.getUuid()) != null) {
                    skipCount++;
                    continue;
                }
                taskDao.createNew(task);
                long taskId = task.getId();
                String taskUuid = task.getUuid();
                for (Alarm alarm : backup.alarms) {
                    alarm.setTask(taskId);
                    alarmDao.insert(alarm);
                }
                for (UserActivity comment : backup.comments) {
                    comment.setTargetId(taskUuid);
                    userActivityDao.createNew(comment);
                }
                for (GoogleTask googleTask : backup.google) {
                    googleTask.setTask(taskId);
                    googleTaskDao.insert(googleTask);
                }
                for (Tag tag : backup.tags) {
                    tag.setTask(taskId);
                    tag.setTaskUid(taskUuid);
                    tagDao.insert(tag);
                }
                for (Location location : backup.locations) {
                    location.setTask(taskId);
                    locationDao.insert(location);
                }
<<<<<<< HEAD
                for (CaldavTask caldavTask : backup.caldavTasks) {
                    caldavTask.setTask(taskId);
                    caldavDao.insert(caldavTask);
=======
                for (TaskAttachment attachment : backup.getAttachments()) {
                    attachment.setTaskId(taskUuid);
                    taskAttachmentDao.insert(attachment);
>>>>>>> 9b3372f1
                }
                importCount++;
            }
        } finally {
            localBroadcastManager.broadcastRefresh();
            handler.post(() -> {
                if(progressDialog.isShowing()) {
                    DialogUtilities.dismissDialog(activity, progressDialog);
                    showSummary();
                }
            });
        }
    }

    private void showSummary() {
        Resources r = activity.getResources();
        dialogBuilder.newDialog()
                .setTitle(R.string.import_summary_title)
                .setMessage(activity.getString(R.string.import_summary_message,
                        input,
                        r.getQuantityString(R.plurals.Ntasks, taskCount, taskCount),
                        r.getQuantityString(R.plurals.Ntasks, importCount, importCount),
                        r.getQuantityString(R.plurals.Ntasks, skipCount, skipCount),
                        r.getQuantityString(R.plurals.Ntasks, errorCount, errorCount)))
                .setPositiveButton(android.R.string.ok, (dialog, id) -> dialog.dismiss())
                .show();
    }
}<|MERGE_RESOLUTION|>--- conflicted
+++ resolved
@@ -58,11 +58,8 @@
     private final GoogleTaskDao googleTaskDao;
     private final GoogleTaskListDao googleTaskListDao;
     private final FilterDao filterDao;
-<<<<<<< HEAD
+    private final TaskAttachmentDao taskAttachmentDao;
     private final CaldavDao caldavDao;
-=======
-    private final TaskAttachmentDao taskAttachmentDao;
->>>>>>> 9b3372f1
     private final LocationDao locationDao;
 
     private Activity activity;
@@ -83,11 +80,7 @@
                              DialogBuilder dialogBuilder, TaskDao taskDao, LocationDao locationDao,
                              LocalBroadcastManager localBroadcastManager, AlarmDao alarmDao,
                              TagDao tagDao, GoogleTaskDao googleTaskDao, GoogleTaskListDao googleTaskListDao,
-<<<<<<< HEAD
-                             FilterDao filterDao, CaldavDao caldavDao) {
-=======
-                             FilterDao filterDao, TaskAttachmentDao taskAttachmentDao) {
->>>>>>> 9b3372f1
+                             FilterDao filterDao, TaskAttachmentDao taskAttachmentDao, CaldavDao caldavDao) {
         this.tagDataDao = tagDataDao;
         this.userActivityDao = userActivityDao;
         this.dialogBuilder = dialogBuilder;
@@ -99,11 +92,8 @@
         this.googleTaskDao = googleTaskDao;
         this.googleTaskListDao = googleTaskListDao;
         this.filterDao = filterDao;
-<<<<<<< HEAD
+        this.taskAttachmentDao = taskAttachmentDao;
         this.caldavDao = caldavDao;
-=======
-        this.taskAttachmentDao = taskAttachmentDao;
->>>>>>> 9b3372f1
     }
 
     public void importTasks(Activity activity, String input, ProgressDialog progressDialog) {
@@ -184,15 +174,13 @@
                     location.setTask(taskId);
                     locationDao.insert(location);
                 }
-<<<<<<< HEAD
-                for (CaldavTask caldavTask : backup.caldavTasks) {
-                    caldavTask.setTask(taskId);
-                    caldavDao.insert(caldavTask);
-=======
                 for (TaskAttachment attachment : backup.getAttachments()) {
                     attachment.setTaskId(taskUuid);
                     taskAttachmentDao.insert(attachment);
->>>>>>> 9b3372f1
+                }
+                for (CaldavTask caldavTask : backup.getCaldavTasks()) {
+                    caldavTask.setTask(taskId);
+                    caldavDao.insert(caldavTask);
                 }
                 importCount++;
             }
