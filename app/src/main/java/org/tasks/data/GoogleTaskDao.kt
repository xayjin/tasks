--- conflicted
+++ resolved
@@ -116,24 +116,7 @@
     @SuppressWarnings(RoomWarnings.CURSOR_MISMATCH)
     @Query("SELECT google_tasks.*, gt_remote_order AS primary_sort, NULL AS secondary_sort FROM google_tasks JOIN tasks ON tasks._id = gt_task WHERE gt_parent = 0 AND gt_list_id = :listId AND tasks.deleted = 0 UNION SELECT c.*, p.gt_remote_order AS primary_sort, c.gt_remote_order AS secondary_sort FROM google_tasks AS c LEFT JOIN google_tasks AS p ON c.gt_parent = p.gt_task JOIN tasks ON tasks._id = c.gt_task WHERE c.gt_parent > 0 AND c.gt_list_id = :listId AND tasks.deleted = 0 ORDER BY primary_sort ASC, secondary_sort ASC")
     internal abstract suspend fun getByRemoteOrder(listId: String): List<GoogleTask>
-
-<<<<<<< HEAD
-    @Query("UPDATE google_tasks"
-            + " SET gt_parent = IFNULL(("
-            + "   SELECT gt_task FROM google_tasks AS p"
-            + "   WHERE p.gt_remote_id = google_tasks.gt_remote_parent"
-            + "     AND p.gt_list_id = google_tasks.gt_list_id "
-            + "     AND p.gt_deleted = 0),"
-            + " 0)"
-            + " WHERE gt_moved = 0")
-    abstract suspend fun updateParents()
-
-    @Query("UPDATE google_tasks SET gt_parent = IFNULL((SELECT gt_task FROM google_tasks AS p WHERE p.gt_remote_id = google_tasks.gt_remote_parent), 0) WHERE gt_list_id = :listId AND gt_moved = 0")
-    abstract suspend fun updateParents(listId: String)
-
-    @Query("UPDATE google_tasks SET gt_remote_parent = :parent, gt_remote_order = :position WHERE gt_remote_id = :id")
-    abstract suspend fun updatePosition(id: String, parent: String?, position: String)
-=======
+    
     @Query("""
 UPDATE google_tasks
 SET gt_parent = IFNULL((SELECT gt_task
@@ -145,7 +128,7 @@
                           AND p.gt_deleted = 0), 0)
 WHERE gt_moved = 0
     """)
-    abstract fun updateParents()
+    abstract suspend fun updateParents()
 
     @Query("""
 UPDATE google_tasks
@@ -159,7 +142,7 @@
 WHERE gt_list_id = :listId
   AND gt_moved = 0
     """)
-    abstract fun updateParents(listId: String)
+    abstract suspend fun updateParents(listId: String)
 
     @Query("""
 UPDATE google_tasks
@@ -167,8 +150,7 @@
     gt_remote_order  = :position
 WHERE gt_remote_id = :id
     """)
-    abstract fun updatePosition(id: String, parent: String, position: String)
->>>>>>> 8e17843a
+    abstract suspend fun updatePosition(id: String, parent: String, position: String)
 
     @Transaction
     open suspend fun reposition(listId: String) {
