--- conflicted
+++ resolved
@@ -372,9 +372,8 @@
         tasks.addAll(items);
       }
       nextPageToken = taskList.getNextPageToken();
-    } while (nextPageToken != null);
-
-<<<<<<< HEAD
+    } while (!Strings.isNullOrEmpty(nextPageToken));
+
     Collections.sort(tasks, PARENTS_FIRST);
 
     for (com.google.api.services.tasks.model.Task gtask : tasks) {
@@ -395,45 +394,6 @@
       if ((isDeleted != null && isDeleted) || (isHidden != null && isHidden)) {
         if (task != null) {
           taskDeleter.delete(task);
-=======
-    boolean includeDeletedAndHidden = lastSyncDate != 0;
-    try {
-      List<com.google.api.services.tasks.model.Task> tasks = new ArrayList<>();
-      String nextPageToken = null;
-      do {
-        Tasks taskList =
-            gtasksInvoker.getAllGtasksFromListId(
-                listId, includeDeletedAndHidden, lastSyncDate + 1000L, nextPageToken);
-        if (taskList == null) {
-          break;
-        }
-        List<com.google.api.services.tasks.model.Task> items = taskList.getItems();
-        if (items != null) {
-          tasks.addAll(items);
-        }
-        nextPageToken = taskList.getNextPageToken();
-      } while (!Strings.isNullOrEmpty(nextPageToken));
-
-      for (com.google.api.services.tasks.model.Task gtask : tasks) {
-        String remoteId = gtask.getId();
-        GoogleTask googleTask = getMetadataByGtaskId(remoteId);
-        Task task = null;
-        if (googleTask == null) {
-          googleTask = new GoogleTask(0, "");
-        } else if (googleTask.getTask() > 0) {
-          task = taskDao.fetch(googleTask.getTask());
-        }
-        Boolean isDeleted = gtask.getDeleted();
-        Boolean isHidden = gtask.getHidden();
-        if ((isDeleted != null && isDeleted) || (isHidden != null && isHidden)) {
-          if (task != null) {
-            taskDeleter.delete(task);
-          }
-          continue;
-        }
-        if (task == null) {
-          task = taskCreator.createWithValues("");
->>>>>>> 6a6f550e
         }
         continue;
       }
