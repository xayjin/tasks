/**
 * Copyright (c) 2012 Todoroo Inc
 *
 * See the file "LICENSE" for the full license governing this code.
 */
package com.todoroo.astrid.actfm;

import android.app.Activity;
import android.content.Intent;
import android.database.Cursor;
import android.text.TextUtils;
import android.view.View;
import android.view.ViewGroup;
import android.widget.ListView;
import android.widget.TextView;

import com.timsu.astrid.R;
import com.todoroo.andlib.service.Autowired;
import com.todoroo.andlib.utility.DateUtilities;
import com.todoroo.andlib.utility.Preferences;
import com.todoroo.astrid.activity.TaskListActivity;
import com.todoroo.astrid.adapter.UpdateAdapter;
import com.todoroo.astrid.data.RemoteModel;
import com.todoroo.astrid.data.TagData;
import com.todoroo.astrid.data.Task;
import com.todoroo.astrid.data.UserActivity;
import com.todoroo.astrid.helper.AsyncImageView;
import com.todoroo.astrid.service.StatisticsConstants;
import com.todoroo.astrid.service.TagDataService;
import com.todoroo.astrid.tags.TagService;
import com.todoroo.astrid.utility.AstridPreferences;
import com.todoroo.astrid.utility.ResourceDrawableCache;

public class TagCommentsFragment extends CommentsFragment {

    private TagData tagData;

    @Autowired
    private TagDataService tagDataService;

    public TagCommentsFragment() {
        super();
    }

    public TagCommentsFragment(TagData tagData) {
        this();
        this.tagData = tagData;
    }

    @Override
    protected int getLayout() {
        return R.layout.tag_updates_fragment;
    }

    @Override
    protected void loadModelFromIntent(Intent intent) {
        if (tagData == null)
            tagData = intent.getParcelableExtra(TagViewFragment.EXTRA_TAG_DATA);
    }

    @Override
    protected boolean hasModel() {
        return tagData != null;
    }

    @Override
    protected String getModelName() {
        return tagData.getValue(TagData.NAME);
    }

    @Override
    protected Cursor getCursor() {
        return tagDataService.getUpdates(tagData);
    }

    @Override
    protected String getSourceIdentifier() {
        return (tagData == null) ? UpdateAdapter.FROM_RECENT_ACTIVITY_VIEW : UpdateAdapter.FROM_TAG_VIEW;
    }

    @Override
    protected void addHeaderToListView(ListView listView) {
        if (AstridPreferences.useTabletLayout(getActivity()) && tagData != null) {
            listHeader = (ViewGroup) getActivity().getLayoutInflater().inflate(R.layout.tag_updates_header, listView, false);
            populateListHeader(listHeader);
            listView.addHeaderView(listHeader);
        }
    }

    @Override
    protected void populateListHeader(ViewGroup header) {
        if (header == null) return;
        TextView tagTitle = (TextView) header.findViewById(R.id.tag_title);
        String tagName = tagData.getValue(TagData.NAME);
        tagTitle.setText(tagName);
        TextView descriptionTitle = (TextView) header.findViewById(R.id.tag_description);
        String description = tagData.getValue(TagData.TAG_DESCRIPTION);
        if (!TextUtils.isEmpty(description)) {
            descriptionTitle.setText(description);
            descriptionTitle.setVisibility(View.VISIBLE);
        }
        else {
            descriptionTitle.setVisibility(View.GONE);
        }


        AsyncImageView imageView = (AsyncImageView) header.findViewById(R.id.tag_picture);
<<<<<<< HEAD
        imageView.setDefaultImageResource(TagService.getDefaultImageIDForTag(tagName));
        imageView.setUrl(tagData.getPictureUrl(TagData.PICTURE, RemoteModel.PICTURE_MEDIUM));
=======
        imageView.setDefaultImageDrawable(ResourceDrawableCache.getImageDrawableFromId(getResources(), TagService.getDefaultImageIDForTag(tagName)));
        imageView.setUrl(tagData.getValue(TagData.PICTURE));
>>>>>>> d97d5e6e
    }

    @Override
    protected void performFetch(boolean manual, Runnable done) {
        done.run();
//        actFmSyncService.fetchUpdatesForTag(tagData, manual, done);
    }

    @Override
    protected UserActivity createUpdate() {
        UserActivity userActivity = new UserActivity();
        userActivity.setValue(UserActivity.MESSAGE, addCommentField.getText().toString());
        userActivity.setValue(UserActivity.ACTION, UserActivity.ACTION_TAG_COMMENT);
        userActivity.setValue(UserActivity.USER_UUID, Task.USER_ID_SELF);
        userActivity.setValue(UserActivity.TARGET_ID, tagData.getUuid());
        userActivity.setValue(UserActivity.TARGET_NAME, tagData.getValue(TagData.NAME));
        userActivity.setValue(UserActivity.CREATED_AT, DateUtilities.now());
        return userActivity;
    }

    @Override
    protected String commentAddStatistic() {
        return StatisticsConstants.ACTFM_TAG_COMMENT;
    }

    @Override
    protected void setLastViewed() {
        if(tagData != null && RemoteModel.isValidUuid(tagData.getValue(TagData.UUID))) {
            Preferences.setLong(UPDATES_LAST_VIEWED + tagData.getValue(TagData.UUID), DateUtilities.now());
            Activity activity = getActivity();
            if (activity instanceof TaskListActivity)
                ((TaskListActivity) activity).setCommentsCount(0);
        }
    }


}<|MERGE_RESOLUTION|>--- conflicted
+++ resolved
@@ -105,13 +105,8 @@
 
 
         AsyncImageView imageView = (AsyncImageView) header.findViewById(R.id.tag_picture);
-<<<<<<< HEAD
-        imageView.setDefaultImageResource(TagService.getDefaultImageIDForTag(tagName));
+        imageView.setDefaultImageDrawable(ResourceDrawableCache.getImageDrawableFromId(getResources(), TagService.getDefaultImageIDForTag(tagName)));
         imageView.setUrl(tagData.getPictureUrl(TagData.PICTURE, RemoteModel.PICTURE_MEDIUM));
-=======
-        imageView.setDefaultImageDrawable(ResourceDrawableCache.getImageDrawableFromId(getResources(), TagService.getDefaultImageIDForTag(tagName)));
-        imageView.setUrl(tagData.getValue(TagData.PICTURE));
->>>>>>> d97d5e6e
     }
 
     @Override
