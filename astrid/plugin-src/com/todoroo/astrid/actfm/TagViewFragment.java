/**
 * Copyright (c) 2012 Todoroo Inc
 *
 * See the file "LICENSE" for the full license governing this code.
 */
package com.todoroo.astrid.actfm;

import java.util.concurrent.atomic.AtomicBoolean;

import org.json.JSONArray;
import org.json.JSONException;
import org.json.JSONObject;

import android.app.Activity;
import android.content.BroadcastReceiver;
import android.content.ComponentName;
import android.content.Context;
import android.content.Intent;
import android.content.IntentFilter;
import android.os.Bundle;
import android.support.v4.view.Menu;
import android.support.v4.view.MenuItem;
import android.text.TextUtils;
import android.util.DisplayMetrics;
import android.view.MotionEvent;
import android.view.View;
import android.view.View.OnClickListener;
import android.view.View.OnTouchListener;
import android.view.ViewGroup;
import android.widget.EditText;
import android.widget.ImageView;
import android.widget.LinearLayout;
import android.widget.TextView;

import com.timsu.astrid.R;
import com.todoroo.andlib.data.TodorooCursor;
import com.todoroo.andlib.service.Autowired;
import com.todoroo.andlib.service.ContextManager;
import com.todoroo.andlib.service.NotificationManager;
import com.todoroo.andlib.service.NotificationManager.AndroidNotificationManager;
import com.todoroo.andlib.sql.Criterion;
import com.todoroo.andlib.sql.Query;
import com.todoroo.andlib.utility.AndroidUtilities;
import com.todoroo.andlib.utility.DateUtilities;
import com.todoroo.andlib.utility.Preferences;
import com.todoroo.astrid.actfm.sync.ActFmPreferenceService;
import com.todoroo.astrid.actfm.sync.ActFmSyncService;
import com.todoroo.astrid.actfm.sync.ActFmSyncThread;
import com.todoroo.astrid.actfm.sync.messages.BriefMe;
import com.todoroo.astrid.activity.AstridActivity;
import com.todoroo.astrid.activity.FilterListFragment;
import com.todoroo.astrid.activity.TaskListActivity;
import com.todoroo.astrid.activity.TaskListFragment;
import com.todoroo.astrid.api.AstridApiConstants;
import com.todoroo.astrid.api.Filter;
import com.todoroo.astrid.api.FilterWithCustomIntent;
import com.todoroo.astrid.core.SortHelper;
import com.todoroo.astrid.dao.TagMetadataDao;
import com.todoroo.astrid.dao.TagMetadataDao.TagMetadataCriteria;
import com.todoroo.astrid.dao.TaskDao.TaskCriteria;
import com.todoroo.astrid.dao.UserDao;
import com.todoroo.astrid.data.RemoteModel;
import com.todoroo.astrid.data.TagData;
import com.todoroo.astrid.data.TagMetadata;
import com.todoroo.astrid.data.Task;
import com.todoroo.astrid.data.User;
import com.todoroo.astrid.data.UserActivity;
import com.todoroo.astrid.helper.AsyncImageView;
import com.todoroo.astrid.service.SyncV2Service;
import com.todoroo.astrid.service.TagDataService;
import com.todoroo.astrid.service.ThemeService;
import com.todoroo.astrid.subtasks.SubtasksTagListFragment;
import com.todoroo.astrid.tags.TagFilterExposer;
import com.todoroo.astrid.tags.TagMemberMetadata;
import com.todoroo.astrid.tags.TagService.Tag;
import com.todoroo.astrid.utility.AstridPreferences;
import com.todoroo.astrid.utility.Flags;
import com.todoroo.astrid.utility.ResourceDrawableCache;
import com.todoroo.astrid.welcome.HelpInfoPopover;

public class TagViewFragment extends TaskListFragment {

    private static final String LAST_FETCH_KEY = "tag-fetch-"; //$NON-NLS-1$

    public static final String BROADCAST_TAG_ACTIVITY = AstridApiConstants.API_PACKAGE + ".TAG_ACTIVITY"; //$NON-NLS-1$

    public static final String EXTRA_TAG_NAME = "tag"; //$NON-NLS-1$

    @Deprecated
    private static final String EXTRA_TAG_REMOTE_ID = "remoteId"; //$NON-NLS-1$

    public static final String EXTRA_TAG_UUID = "uuid"; //$NON-NLS-1$

    public static final String EXTRA_TAG_DATA = "tagData"; //$NON-NLS-1$

    protected static final int MENU_REFRESH_ID = MENU_SUPPORT_ID + 1;
    protected static final int MENU_LIST_SETTINGS_ID = R.string.tag_settings_title;

    private static final int REQUEST_CODE_SETTINGS = 0;

    public static final String TOKEN_START_ACTIVITY = "startActivity"; //$NON-NLS-1$

    protected TagData tagData;

    @Autowired TagDataService tagDataService;

    @Autowired ActFmSyncService actFmSyncService;

    @Autowired ActFmPreferenceService actFmPreferenceService;

    @Autowired SyncV2Service syncService;

    @Autowired UserDao userDao;

    @Autowired TagMetadataDao tagMetadataDao;

    protected View taskListView;

    private boolean dataLoaded = false;

    private String currentId = Task.USER_ID_IGNORE;

    protected AtomicBoolean isBeingFiltered = new AtomicBoolean(false);

    private Filter originalFilter;

    private boolean justDeleted = false;

    // --- UI initialization

    @Override
    public void onActivityCreated(final Bundle savedInstanceState) {
        super.onActivityCreated(savedInstanceState);

        getListView().setOnKeyListener(null);

        // allow for text field entry, needed for android bug #2516
        OnTouchListener onTouch = new OnTouchListener() {
            @Override
            public boolean onTouch(View v, MotionEvent event) {
                v.requestFocusFromTouch();
                return false;
            }
        };

        ((EditText) getView().findViewById(R.id.quickAddText)).setOnTouchListener(onTouch);

        View membersEdit = getView().findViewById(R.id.members_edit);
        if (membersEdit != null)
            membersEdit.setOnClickListener(settingsListener);

        originalFilter = filter;
    }

    private final OnClickListener settingsListener = new OnClickListener() {
        @Override
        public void onClick(View v) {
            Activity activity = getActivity();
            Class<?> settingsClass = AstridPreferences.useTabletLayout(activity) ? TagSettingsActivityTablet.class : TagSettingsActivity.class;
            Intent intent = new Intent(getActivity(), settingsClass);
            intent.putExtra(EXTRA_TAG_DATA, tagData);
            startActivityForResult(intent, REQUEST_CODE_SETTINGS);

            if (!AstridPreferences.useTabletLayout(activity)) {
                AndroidUtilities.callOverridePendingTransition(activity, R.anim.slide_left_in, R.anim.slide_left_out);
            }
        }
    };

    /* (non-Javadoc)
     * @see com.todoroo.astrid.activity.TaskListActivity#getListBody(android.view.ViewGroup)
     */
    @Override
    protected View getListBody(ViewGroup root) {
        ViewGroup parent = (ViewGroup) getActivity().getLayoutInflater().inflate(getTaskListBodyLayout(), root, false);

        taskListView = super.getListBody(parent);
        parent.addView(taskListView);

        return parent;
    }

    protected int getTaskListBodyLayout() {
        return R.layout.task_list_body_tag;
    }

    private void showListSettingsPopover() {
        if (!AstridPreferences.canShowPopover())
            return;
        if (!Preferences.getBoolean(R.string.p_showed_list_settings_help, false)) {
            Preferences.setBoolean(R.string.p_showed_list_settings_help, true);
            View tabView = getView().findViewById(R.id.members_edit);
            if (tabView != null)
                HelpInfoPopover.showPopover(getActivity(), tabView,
                        R.string.help_popover_list_settings, null);
        }
    }

    @Override
    protected void addSyncRefreshMenuItem(Menu menu, int themeFlags) {
        if(actFmPreferenceService.isLoggedIn()) {
            addMenuItem(menu, R.string.actfm_TVA_menu_refresh,
                    ThemeService.getDrawable(R.drawable.icn_menu_refresh, themeFlags), MENU_REFRESH_ID, true);
        } else {
            super.addSyncRefreshMenuItem(menu, themeFlags);
        }
    }

    @Override
    protected void addMenuItems(Menu menu, Activity activity) {
        super.addMenuItems(menu, activity);
        if (!Preferences.getBoolean(R.string.p_show_list_members, true)) {
            MenuItem item = menu.add(Menu.NONE, MENU_LIST_SETTINGS_ID, 0, R.string.tag_settings_title);
            item.setIcon(ThemeService.getDrawable(R.drawable.list_settings));
            item.setShowAsAction(MenuItem.SHOW_AS_ACTION_ALWAYS);
        }
    }

    // --- data loading

    @Override
    protected void initializeData() {
        synchronized(this) {
            if(dataLoaded)
                return;
            dataLoaded = true;
        }

        TaskListActivity activity = (TaskListActivity) getActivity();
        String tag = extras.getString(EXTRA_TAG_NAME);
        String uuid = RemoteModel.NO_UUID;
        if (extras.containsKey(EXTRA_TAG_UUID))
            uuid = extras.getString(EXTRA_TAG_UUID);
        else if (extras.containsKey(EXTRA_TAG_REMOTE_ID)) // For legacy support with shortcuts, widgets, etc.
            uuid = Long.toString(extras.getLong(EXTRA_TAG_REMOTE_ID));


        if(tag == null && RemoteModel.NO_UUID.equals(uuid))
            return;

        TodorooCursor<TagData> cursor = tagDataService.query(Query.select(TagData.PROPERTIES).where(
                Criterion.or(TagData.NAME.eqCaseInsensitive(tag),
                        TagData.UUID.eq(uuid))));
        try {
            tagData = new TagData();
            if(cursor.getCount() == 0) {
                tagData.setValue(TagData.NAME, tag);
                tagData.setValue(TagData.UUID, uuid);
                tagDataService.save(tagData);
            } else {
                cursor.moveToFirst();
                tagData.readFromCursor(cursor);
            }
        } finally {
            cursor.close();
        }

        postLoadTagData();
        super.initializeData();

        setUpMembersGallery();

        if (extras.getBoolean(TOKEN_START_ACTIVITY, false)) {
            extras.remove(TOKEN_START_ACTIVITY);
            activity.showComments();
        }
    }

    protected void postLoadTagData() {
        // stub
    }

    @Override
    public TagData getActiveTagData() {
        return tagData;
    }

    @Override
    public void loadTaskListContent(boolean requery) {
        super.loadTaskListContent(requery);
        if(taskAdapter == null || taskAdapter.getCursor() == null)
            return;

        int count = taskAdapter.getCursor().getCount();

        if(tagData != null && sortFlags <= SortHelper.FLAG_REVERSE_SORT &&
                count != tagData.getValue(TagData.TASK_COUNT)) {
            tagData.setValue(TagData.TASK_COUNT, count);
            tagDataService.save(tagData);
        }

        updateCommentCount();
    }

    @Override
    public void requestCommentCountUpdate() {
        updateCommentCount();
    }

    private void updateCommentCount() {
        if (tagData != null) {
            long lastViewedComments = Preferences.getLong(CommentsFragment.UPDATES_LAST_VIEWED + tagData.getValue(TagData.UUID), 0);
            int unreadCount = 0;
            TodorooCursor<UserActivity> commentCursor = tagDataService.getUpdatesWithExtraCriteria(tagData, UserActivity.CREATED_AT.gt(lastViewedComments));
            try {
                unreadCount = commentCursor.getCount();
            } finally {
                commentCursor.close();
            }

            TaskListActivity tla = (TaskListActivity) getActivity();
            if (tla != null)
                tla.setCommentsCount(unreadCount);
        }
    }

    // --------------------------------------------------------- refresh data


    @Override
    protected void initiateAutomaticSyncImpl() {
        if (!isCurrentTaskListFragment())
            return;
        if (tagData != null) {
            long lastAutoSync = Preferences.getLong(LAST_FETCH_KEY + tagData.getId(), 0);
            if(DateUtilities.now() - lastAutoSync > DateUtilities.ONE_HOUR)
                refreshData();
        }
    }

    /** refresh the list with latest data from the web */
    private void refreshData() {
        if (actFmPreferenceService.isLoggedIn()) {
            ((TextView)taskListView.findViewById(android.R.id.empty)).setText(R.string.DLG_loading);

            Runnable callback = new Runnable() {
                @Override
                public void run() {
                    Activity activity = getActivity();
                    if (activity != null) {
                        activity.runOnUiThread(new Runnable() {
                            @Override
                            public void run() {
                                reloadTagData(false);
                                refresh();
                                ((TextView)taskListView.findViewById(android.R.id.empty)).setText(R.string.TLA_no_items);
                            }
                        });
                    }
                }
            };

            ActFmSyncThread.getInstance().enqueueMessage(new BriefMe<TagData>(TagData.class, tagData.getValue(TagData.UUID), tagData.getValue(TagData.PUSHED_AT)), callback);
        }
    }

    protected void setUpMembersGallery() {
        if (!Preferences.getBoolean(R.string.p_show_list_members, true)) {
            getView().findViewById(R.id.members_header).setVisibility(View.GONE);
            return;
        }
        if (tagData == null)
            return;
        LinearLayout membersView = (LinearLayout)getView().findViewById(R.id.shared_with);
        membersView.setOnClickListener(settingsListener);
        boolean addedMembers = false;
        try {
            String membersString = tagData.getValue(TagData.MEMBERS); // OK for legacy compatibility
            if (!TextUtils.isEmpty(membersString)) {
                JSONArray members = new JSONArray(membersString);
                if (members.length() > 0) {
                    addedMembers = true;
                    membersView.setOnClickListener(null);
                    membersView.removeAllViews();
                    for (int i = 0; i < members.length(); i++) {
                        JSONObject member = members.getJSONObject(i);
                        addImageForMember(membersView, member);
                    }
                }
            } else {
                TodorooCursor<User> users = userDao.query(Query.select(User.PROPERTIES)
                        .where(User.UUID.in(Query.select(TagMemberMetadata.USER_UUID)
                                .from(TagMetadata.TABLE)
                                .where(Criterion.and(TagMetadataCriteria.byTagAndWithKey(tagData.getUuid(), TagMemberMetadata.KEY), TagMetadata.DELETION_DATE.eq(0))))));
                try {
                    addedMembers = users.getCount() > 0;
                    if (addedMembers) {
                        membersView.setOnClickListener(null);
                        membersView.removeAllViews();
                    }
                    User user = new User();
                    for (users.moveToFirst(); !users.isAfterLast(); users.moveToNext()) {
                        user.clear();
                        user.readFromCursor(users);
                        JSONObject member = new JSONObject();
                        ActFmSyncService.JsonHelper.jsonFromUser(member, user);
                        addImageForMember(membersView, member);
                    }
                } finally {
                    users.close();
                }

                TodorooCursor<TagMetadata> byEmail = tagMetadataDao.query(Query.select(TagMemberMetadata.USER_UUID)
                        .where(Criterion.and(TagMetadataCriteria.byTagAndWithKey(tagData.getUuid(), TagMemberMetadata.KEY),
                                TagMemberMetadata.USER_UUID.like("%@%"), TagMetadata.DELETION_DATE.eq(0)))); //$NON-NLS-1$
                try {
                    if (!addedMembers && byEmail.getCount() > 0) {
                        membersView.setOnClickListener(null);
                        membersView.removeAllViews();
                    }
                    addedMembers = addedMembers || byEmail.getCount() > 0;
                    TagMetadata tm = new TagMetadata();
                    for (byEmail.moveToFirst(); !byEmail.isAfterLast(); byEmail.moveToNext()) {
                        tm.clear();
                        tm.readFromCursor(byEmail);
                        String email = tm.getValue(TagMemberMetadata.USER_UUID);
                        if (!TextUtils.isEmpty(email)) {
                            JSONObject member = new JSONObject();
                            member.put("email", email); //$NON-NLS-1$
                            addImageForMember(membersView, member);
                        }
                    }
                } finally {
                    byEmail.close();
                }
            }
        } catch (JSONException e) {
            e.printStackTrace();
        }

        if (addedMembers) {
            try {
            // Handle creator
                JSONObject owner;
                if(!Task.USER_ID_SELF.equals(tagData.getValue(TagData.USER_ID))) {
                    String userString = tagData.getValue(TagData.USER);
                    if (!TextUtils.isEmpty(userString)) {
                        owner = new JSONObject(tagData.getValue(TagData.USER));
                    } else {
                        User user = userDao.fetch(tagData.getValue(TagData.USER_ID), User.PROPERTIES);
                        if (user != null) {
                            owner = new JSONObject();
                            ActFmSyncService.JsonHelper.jsonFromUser(owner, user);
                        } else {
                            owner = null;
                        }
                    }
                } else {
                    owner = ActFmPreferenceService.thisUser();
                }
                if (owner != null)
                    addImageForMember(membersView, owner);

                JSONObject unassigned = new JSONObject();
                unassigned.put("id", Task.USER_ID_UNASSIGNED); //$NON-NLS-1$
                unassigned.put("name", getActivity().getString(R.string.actfm_EPA_unassigned)); //$NON-NLS-1$
                addImageForMember(membersView, unassigned);
            } catch (JSONException e) {
                e.printStackTrace();
            }
        }

        View filterAssigned = getView().findViewById(R.id.filter_assigned);
        if (filterAssigned != null)
            filterAssigned.setOnClickListener(new OnClickListener() {
                @Override
                public void onClick(View v) {
                    resetAssignedFilter();
                }
            });
    }

    @SuppressWarnings("nls")
    private void addImageForMember(LinearLayout membersView, JSONObject member) {
        DisplayMetrics displayMetrics = new DisplayMetrics();
        getActivity().getWindowManager().getDefaultDisplay().getMetrics(displayMetrics);
        AsyncImageView image = new AsyncImageView(getActivity());
        image.setLayoutParams(new LinearLayout.LayoutParams((int)(43 * displayMetrics.density),
                (int)(43 * displayMetrics.density)));

<<<<<<< HEAD
        image.setDefaultImageResource(R.drawable.icn_default_person_image);
        if (Task.USER_ID_UNASSIGNED.equals(Long.toString(member.optLong("id", 0))))
            image.setDefaultImageResource(R.drawable.icn_anyone);
=======
        image.setDefaultImageDrawable(ResourceDrawableCache.getImageDrawableFromId(resources, R.drawable.icn_default_person_image));
        if (member.optLong("id", Task.USER_ID_SELF) == Task.USER_ID_UNASSIGNED)
            image.setDefaultImageDrawable(ResourceDrawableCache.getImageDrawableFromId(resources, R.drawable.icn_anyone));
>>>>>>> d97d5e6e

        image.setScaleType(ImageView.ScaleType.FIT_CENTER);
        try {
            final String id = Long.toString(member.optLong("id", -2));
            if (ActFmPreferenceService.userId().equals(id))
                member = ActFmPreferenceService.thisUser();
            final JSONObject memberToUse = member;

            final String memberName = displayName(memberToUse);
            if (memberToUse.has("picture") && !TextUtils.isEmpty(memberToUse.getString("picture"))) {
                image.setUrl(memberToUse.getString("picture"));
            }
            image.setOnClickListener(listenerForImage(memberToUse, id, memberName));
        } catch (JSONException e) {
            e.printStackTrace();
        }
        int padding = (int) (3 * displayMetrics.density);
        image.setPadding(padding, padding, padding, padding);
        membersView.addView(image);
    }

    private OnClickListener listenerForImage(final JSONObject member, final String id, final String displayName) {
        return new OnClickListener() {
            final String email = member.optString("email"); //$NON-NLS-1$
            @SuppressWarnings("deprecation")
            @Override
            public void onClick(View v) {
                if (currentId.equals(id)) {
                    // Back to all
                    resetAssignedFilter();
                } else {
                    // New filter
                    currentId = id;
                    Criterion assignedCriterion;
                    if (ActFmPreferenceService.userId().equals(currentId))
                        assignedCriterion = Criterion.or(Task.USER_ID.eq(0), Task.USER_ID.eq(id));
                    else if (Task.userIdIsEmail(currentId) && !TextUtils.isEmpty(email))
                        assignedCriterion = Criterion.or(Task.USER_ID.eq(email), Task.USER.like("%" + email + "%")); //$NON-NLS-1$ //$NON-NLS-2$ // Deprecated field OK for backwards compatibility
                    else
                        assignedCriterion = Task.USER_ID.eq(id);
                    Criterion assigned = Criterion.and(TaskCriteria.activeAndVisible(), assignedCriterion);
                    filter = TagFilterExposer.filterFromTag(getActivity(), new Tag(tagData), assigned);
                    TextView filterByAssigned = (TextView) getView().findViewById(R.id.filter_assigned);
                    if (filterByAssigned != null) {
                        filterByAssigned.setVisibility(View.VISIBLE);
                        if (id == Task.USER_ID_UNASSIGNED)
                            filterByAssigned.setText(getString(R.string.actfm_TVA_filter_by_unassigned));
                        else
                            filterByAssigned.setText(getString(R.string.actfm_TVA_filtered_by_assign, displayName));
                    }
                    isBeingFiltered.set(true);
                    setUpTaskList();
                }
            }
        };
    }

    @Override
    protected Intent getOnClickQuickAddIntent(Task t) {
        Intent intent = super.getOnClickQuickAddIntent(t);
        // Customize extras
        return intent;
    }

    private void resetAssignedFilter() {
        currentId = Task.USER_ID_IGNORE;
        isBeingFiltered.set(false);
        filter = originalFilter;
        View filterAssigned = getView().findViewById(R.id.filter_assigned);
        if (filterAssigned != null)
            filterAssigned.setVisibility(View.GONE);
        setUpTaskList();
    }

    @SuppressWarnings("nls")
    private String displayName(JSONObject user) {
        String name = user.optString("name");
        if (!TextUtils.isEmpty(name) && !"null".equals(name)) {
            name = name.trim();
            int index = name.indexOf(' ');
            if (index > 0) {
                return name.substring(0, index);
            } else {
                return name;
            }
        } else {
            String email = user.optString("email");
            email = email.trim();
            int index = email.indexOf('@');
            if (index > 0) {
                return email.substring(0, index);
            } else {
                return email;
            }
        }
    }

    // --- receivers

    private final BroadcastReceiver notifyReceiver = new BroadcastReceiver() {
        @SuppressWarnings("nls")
        @Override
        public void onReceive(Context context, Intent intent) {
            if(!intent.hasExtra("tag_id"))
                return;
            if(tagData == null || !tagData.getValue(TagData.UUID).toString().equals(intent.getStringExtra("tag_id")))
                return;

            getActivity().runOnUiThread(new Runnable() {
                @Override
                public void run() {
                    //refreshUpdatesList();
                }
            });
            refreshData();

            NotificationManager nm = new AndroidNotificationManager(ContextManager.getContext());
            try {
                nm.cancel(Integer.parseInt(tagData.getValue(TagData.UUID)));
            } catch (NumberFormatException e) {
                // Eh
            }
        }
    };

    @Override
    public void onResume() {
        if (justDeleted) {
            parentOnResume();
            // tag was deleted locally in settings
            // go back to active tasks
            FilterListFragment fl = ((AstridActivity) getActivity()).getFilterListFragment();
            if (fl != null) {
                fl.clear(); // Should auto refresh
                fl.switchToActiveTasks();
            }
            return;
        }
        super.onResume();


        IntentFilter intentFilter = new IntentFilter(BROADCAST_TAG_ACTIVITY);
        getActivity().registerReceiver(notifyReceiver, intentFilter);

        showListSettingsPopover();
        updateCommentCount();
    }

    @Override
    public void onPause() {
        super.onPause();

        AndroidUtilities.tryUnregisterReceiver(getActivity(), notifyReceiver);
    }

    protected void reloadTagData(boolean onActivityResult) {
        tagData = tagDataService.fetchById(tagData.getId(), TagData.PROPERTIES); // refetch
        if (tagData == null) {
            // This can happen if a tag has been deleted as part of a sync
            return;
        } else if (tagData.isDeleted()) {
            justDeleted = true;
            return;
        }
        filter = TagFilterExposer.filterFromTagData(getActivity(), tagData);
        getActivity().getIntent().putExtra(TOKEN_FILTER, filter);
        extras.putParcelable(TOKEN_FILTER, filter);
        Activity activity = getActivity();
        if (activity instanceof TaskListActivity) {
            ((TaskListActivity) activity).setListsTitle(filter.title);
            FilterListFragment flf = ((TaskListActivity) activity).getFilterListFragment();
            if (flf != null) {
                if (!onActivityResult)
                    flf.refresh();
                else
                    flf.clear();
            }
        }
        taskAdapter = null;
        Flags.set(Flags.REFRESH);
    }

    @Override
    public void onActivityResult(int requestCode, int resultCode, Intent data) {
        if (requestCode == REQUEST_CODE_SETTINGS && resultCode == Activity.RESULT_OK) {
            reloadTagData(true);
        } else {
            super.onActivityResult(requestCode, resultCode, data);
        }
    }

    @Override
    public boolean handleOptionsMenuItemSelected(int id, Intent intent) {
        // handle my own menus
        switch (id) {
        case MENU_REFRESH_ID:
            refreshData();
            return true;
        case MENU_LIST_SETTINGS_ID:
            settingsListener.onClick(null);
            return true;
        }

        return super.handleOptionsMenuItemSelected(id, intent);
    }

    @Override
    protected boolean hasDraggableOption() {
        return tagData != null && !tagData.getFlag(TagData.FLAGS, TagData.FLAG_FEATURED);
    }

    @Override
    protected void toggleDragDrop(boolean newState) {
        Class<?> customComponent;

        if(newState)
            customComponent = SubtasksTagListFragment.class;
        else {
            filter.setFilterQueryOverride(null);
            customComponent = TagViewFragment.class;
        }

        ((FilterWithCustomIntent) filter).customTaskList = new ComponentName(getActivity(), customComponent);

        extras.putParcelable(TOKEN_FILTER, filter);
        ((AstridActivity)getActivity()).setupTasklistFragmentWithFilterAndCustomTaskList(filter,
                extras, customComponent);
    }

    @Override
    protected void refresh() {
        setUpMembersGallery();
        loadTaskListContent(true);
        ((TextView)taskListView.findViewById(android.R.id.empty)).setText(R.string.TLA_no_items);
    }

}<|MERGE_RESOLUTION|>--- conflicted
+++ resolved
@@ -478,15 +478,10 @@
         image.setLayoutParams(new LinearLayout.LayoutParams((int)(43 * displayMetrics.density),
                 (int)(43 * displayMetrics.density)));
 
-<<<<<<< HEAD
-        image.setDefaultImageResource(R.drawable.icn_default_person_image);
+
+        image.setDefaultImageDrawable(ResourceDrawableCache.getImageDrawableFromId(resources, R.drawable.icn_default_person_image));
         if (Task.USER_ID_UNASSIGNED.equals(Long.toString(member.optLong("id", 0))))
-            image.setDefaultImageResource(R.drawable.icn_anyone);
-=======
-        image.setDefaultImageDrawable(ResourceDrawableCache.getImageDrawableFromId(resources, R.drawable.icn_default_person_image));
-        if (member.optLong("id", Task.USER_ID_SELF) == Task.USER_ID_UNASSIGNED)
             image.setDefaultImageDrawable(ResourceDrawableCache.getImageDrawableFromId(resources, R.drawable.icn_anyone));
->>>>>>> d97d5e6e
 
         image.setScaleType(ImageView.ScaleType.FIT_CENTER);
         try {
