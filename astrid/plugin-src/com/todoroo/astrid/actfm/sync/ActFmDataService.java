--- conflicted
+++ resolved
@@ -96,18 +96,6 @@
     }
 
     /**
-<<<<<<< HEAD
-     * Reads task notes out of a task
-     */
-    public TodorooCursor<Metadata> getTaskNotesCursor(long taskId) {
-        TodorooCursor<Metadata> cursor = metadataService.query(Query.select(Metadata.PROPERTIES).
-                where(MetadataCriteria.byTaskAndwithKey(taskId, NoteMetadata.METADATA_KEY)));
-        return cursor;
-    }
-
-    /**
-=======
->>>>>>> 61d080bc
      * Save / Merge JSON tagData
      * @param tagObject
      * @throws JSONException
