--- conflicted
+++ resolved
@@ -66,15 +66,9 @@
                 new QueryTemplate().where(
                         Criterion.and(TaskCriteria.activeVisibleMine(),
                                 Criterion.not(Task.ID.in(Query.select(Metadata.TASK).from(Metadata.TABLE).where(
-<<<<<<< HEAD
                                         Criterion.and(MetadataCriteria.withKey(TagMetadata.KEY),
                                                 TagMetadata.TAG_NAME.like("x_%", "x"))))))), //$NON-NLS-1$ //$NON-NLS-2$
-                null);
-=======
-                                        Criterion.and(MetadataCriteria.withKey(TagService.KEY),
-                                                TagService.TAG.like("x_%", "x"))))))), //$NON-NLS-1$ //$NON-NLS-2$
                                                 null);
->>>>>>> 7b255951
         int themeFlags = ThemeService.getFilterThemeFlags();
         inbox.listingIcon = ((BitmapDrawable)r.getDrawable(
                 ThemeService.getDrawable(R.drawable.filter_inbox, themeFlags))).getBitmap();
