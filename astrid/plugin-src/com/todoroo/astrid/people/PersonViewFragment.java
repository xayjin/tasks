/**
 * Copyright (c) 2012 Todoroo Inc
 *
 * See the file "LICENSE" for the full license governing this code.
 */
package com.todoroo.astrid.people;

import android.app.Activity;
import android.content.ContentValues;
import android.content.Intent;
import android.support.v4.view.Menu;
import android.text.TextUtils;
import android.view.View;
import android.view.ViewGroup;
import android.widget.TextView;

import com.timsu.astrid.R;
import com.todoroo.andlib.service.Autowired;
import com.todoroo.astrid.actfm.sync.ActFmPreferenceService;
import com.todoroo.astrid.actfm.sync.ActFmSyncService;
import com.todoroo.astrid.actfm.sync.ActFmSyncThread;
import com.todoroo.astrid.actfm.sync.messages.BriefMe;
import com.todoroo.astrid.activity.TaskListFragment;
import com.todoroo.astrid.dao.UserDao;
import com.todoroo.astrid.data.RemoteModel;
import com.todoroo.astrid.data.User;
import com.todoroo.astrid.helper.AsyncImageView;
import com.todoroo.astrid.service.SyncV2Service;
import com.todoroo.astrid.service.ThemeService;
<<<<<<< HEAD
=======
import com.todoroo.astrid.sync.SyncResultCallback;
import com.todoroo.astrid.sync.SyncResultCallbackAdapter;
import com.todoroo.astrid.utility.ResourceDrawableCache;
>>>>>>> d97d5e6e

public class PersonViewFragment extends TaskListFragment {

    public static final String EXTRA_USER_ID_LOCAL = "user_local_id"; //$NON-NLS-1$

    public static final String EXTRA_HIDE_QUICK_ADD = "hide_quickAdd"; //$NON-NLS-1$

    private static final String LAST_FETCH_KEY = "actfm_last_user_"; //$NON-NLS-1$

    protected static final int MENU_REFRESH_ID = MENU_SUPPORT_ID + 1;

    @Autowired UserDao userDao;

    @Autowired SyncV2Service syncService;

    @Autowired ActFmPreferenceService actFmPreferenceService;

    @Autowired ActFmSyncService actFmSyncService;

    private AsyncImageView userImage;
    private TextView userSubtitle;
    private TextView userStatusButton;
    private TextView emptyView;

    private User user;

    @Override
    protected void initializeData() {
        super.initializeData();
        if (extras.containsKey(EXTRA_USER_ID_LOCAL)) {
            user = userDao.fetch(extras.getLong(EXTRA_USER_ID_LOCAL), User.PROPERTIES);
        }
        emptyView = ((TextView) getView().findViewById(android.R.id.empty));
        emptyView.setText(getEmptyDisplayString());

        setupUserHeader();
    }

    private void setupUserHeader() {
        if (user != null) {
<<<<<<< HEAD
            userImage.setDefaultImageResource(R.drawable.icn_default_person_image);
            userImage.setUrl(user.getPictureUrl(User.PICTURE, RemoteModel.PICTURE_MEDIUM));
=======
            userImage.setDefaultImageDrawable(ResourceDrawableCache.getImageDrawableFromId(resources, R.drawable.icn_default_person_image));
            userImage.setUrl(user.getValue(User.PICTURE));
>>>>>>> d97d5e6e
            userSubtitle.setText(getUserSubtitleText());
            setupUserStatusButton();
        } else {
            getView().findViewById(R.id.user_header).setVisibility(View.GONE);
            userStatusButton.setVisibility(View.GONE);
        }
    }

    @Override
    protected void setupQuickAddBar() {
        super.setupQuickAddBar();
        quickAddBar.setUsePeopleControl(false);
        if (user != null)
            quickAddBar.getQuickAddBox().setHint(getString(R.string.TLA_quick_add_hint_assign, user.getDisplayName()));

        if (extras.containsKey(EXTRA_HIDE_QUICK_ADD))
            quickAddBar.setVisibility(View.GONE);

        // set listener for astrid icon
        emptyView.setOnClickListener(null);

    }

    private String getUserSubtitleText() {
        String status = user.getValue(User.STATUS);
        String userName = user.getDisplayName();
        if (User.STATUS_PENDING.equals(status))
            return getString(R.string.actfm_friendship_pending, userName);
        else if (User.STATUS_BLOCKED.equals(status))
            return getString(R.string.actfm_friendship_blocked, userName);
        else if (User.STATUS_FRIENDS.equals(status))
            return getString(R.string.actfm_friendship_friends, userName);
        else if (User.STATUS_OTHER_PENDING.equals(status))
            return getString(R.string.actfm_friendship_other_pending, userName);
        else return getString(R.string.actfm_friendship_no_status, userName);

    }

    private void setupUserStatusButton() {
        String status = user.getValue(User.STATUS);
        String pendingStatus = user.getValue(User.PENDING_STATUS);
        userStatusButton.setVisibility(View.VISIBLE);
        if (!TextUtils.isEmpty(pendingStatus))
            userStatusButton.setVisibility(View.GONE);
        else if (TextUtils.isEmpty(status) || "null".equals(status)) //$NON-NLS-1$
            userStatusButton.setText(getString(R.string.actfm_friendship_connect));
        else if (User.STATUS_OTHER_PENDING.equals(status))
            userStatusButton.setText(getString(R.string.actfm_friendship_accept));
        else
            userStatusButton.setVisibility(View.GONE);
    }

    @Override
    protected void setUpUiComponents() {
        super.setUpUiComponents();
        userImage = (AsyncImageView) getView().findViewById(R.id.user_image);
        userSubtitle = (TextView) getView().findViewById(R.id.user_subtitle);
        userStatusButton = (TextView) getActivity().findViewById(R.id.person_image);
    }

    @Override
    protected View getListBody(ViewGroup root) {
        ViewGroup parent = (ViewGroup) getActivity().getLayoutInflater().inflate(R.layout.task_list_body_user, root, false);

        View taskListView = super.getListBody(parent);
        parent.addView(taskListView);

        return parent;
    }

    public void handleStatusButtonClicked() {
        if (user != null) { // Just in case
            String status = user.getValue(User.STATUS);
            if (TextUtils.isEmpty(status) || "null".equals(status)) { // Add friend case //$NON-NLS-1$
                user.setValue(User.PENDING_STATUS, User.PENDING_REQUEST);
            } else if (User.STATUS_OTHER_PENDING.equals(status)) { // Accept friend case
                user.setValue(User.PENDING_STATUS, User.PENDING_APPROVE);
            }

            ContentValues setValues = user.getSetValues();
            if (setValues != null && setValues.containsKey(User.PENDING_STATUS.name)) {
                userDao.saveExisting(user);
                userStatusButton.setVisibility(View.GONE);
            }
        }
    }

    @Override
    protected void addSyncRefreshMenuItem(Menu menu, int themeFlags) {
        if(actFmPreferenceService.isLoggedIn()) {
            addMenuItem(menu, R.string.actfm_TVA_menu_refresh,
                    ThemeService.getDrawable(R.drawable.icn_menu_refresh, themeFlags), MENU_REFRESH_ID, true);
        } else {
            super.addSyncRefreshMenuItem(menu, themeFlags);
        }
    }

    @Override
    public boolean handleOptionsMenuItemSelected(int id, Intent intent) {
        switch (id) {
        case MENU_REFRESH_ID:
            refreshData();
            return true;
        }
        return super.handleOptionsMenuItemSelected(id, intent);
    }

    @Override
    protected void initiateAutomaticSyncImpl() {
        if (!isCurrentTaskListFragment())
            return;
        refreshData();
    }

    private void reloadUserData() {
        user = userDao.fetch(extras.getLong(EXTRA_USER_ID_LOCAL), User.PROPERTIES);
    }

    @Override
    protected void refresh() {
        super.refresh();
        setupUserHeader();
    }

    private void refreshData() {
        if (user != null) {
            emptyView.setText(R.string.DLG_loading);
            Runnable callback = new Runnable() {
                @Override
                public void run() {
                    Activity activity = getActivity();
                    if (activity != null) {
                        activity.runOnUiThread(new Runnable() {
                            public void run() {
                                reloadUserData();
                                refresh();
                                emptyView.setText(getEmptyDisplayString());
                            }
                        });
                    }
                }
            };
            ActFmSyncThread.getInstance().enqueueMessage(new BriefMe<User>(User.class, user.getValue(User.UUID), user.getValue(User.PUSHED_AT)), callback);
        }
    }

    private String getEmptyDisplayString() {
        String userName = user != null ? user.getDisplayName() : null;
        return TextUtils.isEmpty(userName) ? getString(R.string.actfm_my_shared_tasks_empty) : getString(R.string.TLA_no_items_person, userName);
    }

}<|MERGE_RESOLUTION|>--- conflicted
+++ resolved
@@ -27,12 +27,7 @@
 import com.todoroo.astrid.helper.AsyncImageView;
 import com.todoroo.astrid.service.SyncV2Service;
 import com.todoroo.astrid.service.ThemeService;
-<<<<<<< HEAD
-=======
-import com.todoroo.astrid.sync.SyncResultCallback;
-import com.todoroo.astrid.sync.SyncResultCallbackAdapter;
 import com.todoroo.astrid.utility.ResourceDrawableCache;
->>>>>>> d97d5e6e
 
 public class PersonViewFragment extends TaskListFragment {
 
@@ -73,13 +68,9 @@
 
     private void setupUserHeader() {
         if (user != null) {
-<<<<<<< HEAD
-            userImage.setDefaultImageResource(R.drawable.icn_default_person_image);
+            userImage.setDefaultImageDrawable(ResourceDrawableCache.getImageDrawableFromId(resources, R.drawable.icn_default_person_image));
             userImage.setUrl(user.getPictureUrl(User.PICTURE, RemoteModel.PICTURE_MEDIUM));
-=======
-            userImage.setDefaultImageDrawable(ResourceDrawableCache.getImageDrawableFromId(resources, R.drawable.icn_default_person_image));
-            userImage.setUrl(user.getValue(User.PICTURE));
->>>>>>> d97d5e6e
+
             userSubtitle.setText(getUserSubtitleText());
             setupUserStatusButton();
         } else {
