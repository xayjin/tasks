--- conflicted
+++ resolved
@@ -287,21 +287,12 @@
 
 
         TodorooCursor<Update> updates;
-<<<<<<< HEAD
         if (!task.containsNonNullValue(Task.UUID)) {
-            updates = updateDao.query(Query.select(Update.PROPERTIES).where(Update.TASK_LOCAL.eq(task.getId())));
+            updates = updateDao.query(Query.select(Update.PROPERTIES).where(Update.TASK_LOCAL.eq(task.getId())).orderBy(Order.desc(Update.CREATION_DATE)));
         }
         else  {
             updates = updateDao.query(Query.select(Update.PROPERTIES).where(Criterion.or(
-                    Update.TASK_UUID.eq(task.getValue(Task.UUID)), Update.TASK_LOCAL.eq(task.getId()))));
-=======
-        if (!task.containsNonNullValue(Task.REMOTE_ID)) {
-            updates = updateDao.query(Query.select(Update.PROPERTIES).where(Update.TASK_LOCAL.eq(task.getId())).orderBy(Order.desc(Update.CREATION_DATE)));
-        }
-        else  {
-            updates = updateDao.query(Query.select(Update.PROPERTIES).where(Criterion.or(
-                    Update.TASK.eq(task.getValue(Task.REMOTE_ID)), Update.TASK_LOCAL.eq(task.getId()))).orderBy(Order.desc(Update.CREATION_DATE)));
->>>>>>> 3f3d6861
+                    Update.TASK_UUID.eq(task.getValue(Task.UUID)), Update.TASK_LOCAL.eq(task.getId()))).orderBy(Order.desc(Update.CREATION_DATE)));
         }
         try {
             Update update = new Update();
