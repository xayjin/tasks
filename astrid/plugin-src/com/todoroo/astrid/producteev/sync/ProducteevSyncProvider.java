--- conflicted
+++ resolved
@@ -34,21 +34,15 @@
 import com.todoroo.andlib.utility.DialogUtilities;
 import com.todoroo.astrid.activity.ShortcutActivity;
 import com.todoroo.astrid.api.AstridApiConstants;
-<<<<<<< HEAD
-=======
 import com.todoroo.astrid.api.Filter;
 import com.todoroo.astrid.api.TaskContainer;
->>>>>>> 888183c1
 import com.todoroo.astrid.common.SyncProvider;
 import com.todoroo.astrid.common.TaskContainer;
 import com.todoroo.astrid.model.Metadata;
 import com.todoroo.astrid.model.StoreObject;
 import com.todoroo.astrid.model.Task;
-<<<<<<< HEAD
 import com.todoroo.astrid.producteev.ProducteevBackgroundService;
-=======
 import com.todoroo.astrid.producteev.ProducteevFilterExposer;
->>>>>>> 888183c1
 import com.todoroo.astrid.producteev.ProducteevLoginActivity;
 import com.todoroo.astrid.producteev.ProducteevPreferences;
 import com.todoroo.astrid.producteev.ProducteevUtilities;
@@ -681,14 +675,8 @@
      */
     private String createDeadline(Task task) {
         if(!task.hasDueDate())
-<<<<<<< HEAD
-            return null;
-        String time = ApiUtilities.unixTimeToProducteev(task.getValue(Task.DUE_DATE));
-        return time.substring(0, time.lastIndexOf(' '));
-=======
             return "";
         return ApiUtilities.unixTimeToProducteev(task.getValue(Task.DUE_DATE));
->>>>>>> 888183c1
     }
 
     /**
