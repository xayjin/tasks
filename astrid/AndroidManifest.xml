--- conflicted
+++ resolved
@@ -318,17 +318,7 @@
         <category android:name="android.intent.category.DEFAULT" />
       </intent-filter>
     </service>
-<<<<<<< HEAD
-    <receiver android:name="com.todoroo.astrid.actfm.ActFmSyncActionExposer">
-      <intent-filter>
-        <action android:name="com.todoroo.astrid.REQUEST_SYNC_ACTIONS" />
-        <category android:name="android.intent.category.DEFAULT" />
-      </intent-filter>
-    </receiver>    
     <activity android:name="com.todoroo.astrid.actfm.TagViewWrapperActivity"
-=======
-    <activity android:name="com.todoroo.astrid.actfm.TagViewActivity"
->>>>>>> 10ed3bd5
               android:windowSoftInputMode="stateHidden|adjustResize"
               android:theme="@style/Theme">
         <intent-filter>
