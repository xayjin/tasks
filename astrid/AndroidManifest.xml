<?xml version="1.0" encoding="utf-8"?>
<!-- 
** Copyright (c) 2012 Todoroo Inc
**
** See the file "LICENSE" for the full license governing this code. 
-->
<manifest xmlns:android="http://schemas.android.com/apk/res/android"
          package="com.timsu.astrid"
<<<<<<< HEAD
          android:versionName="4.3.0-DONT-PUBLISH-ME"
          android:versionCode="276">
=======
          android:versionName="4.2.6"
          android:versionCode="277">
>>>>>>> 36021244
          
  <!-- widgets, alarms, and services will break if Astrid is installed on SD card -->
  <!--    android:installLocation="internalOnly"> -->
       
      
  <!-- ================================================== Used Permissions = -->

  <!-- for notifications -->
  <uses-permission android:name="android.permission.VIBRATE"/>
  <!-- for synchronization -->
  <uses-permission android:name="android.permission.INTERNET"/>
  <!-- for google calendar integration -->
  <uses-permission android:name="android.permission.WRITE_CALENDAR" />
  <uses-permission android:name="android.permission.READ_CALENDAR" />
  <!-- for creating shortcuts -->
  <uses-permission android:name="com.android.launcher.permission.INSTALL_SHORTCUT" />
  <!-- for backup -->
  <uses-permission android:name="android.permission.WRITE_EXTERNAL_STORAGE" />    
  <!-- for analytics -->
  <uses-permission android:name="android.permission.ACCESS_COARSE_LOCATION" />
  <!-- for google tasks -->
  <uses-permission android:name="android.permission.GET_ACCOUNTS" />
  <uses-permission android:name="android.permission.USE_CREDENTIALS" />
  <uses-permission android:name="android.permission.MANAGE_ACCOUNTS" />
  <uses-permission android:name="com.google.android.googleapps.permission.GOOGLE_AUTH" />
  <!-- for task sharing -->
  <uses-permission android:name="android.permission.READ_CONTACTS" />  
  <!-- for push notifications -->
  <uses-permission android:name="com.google.android.c2dm.permission.RECEIVE" />
  <!-- for missed call reminders -->
  <uses-permission android:name="android.permission.READ_PHONE_STATE"/>
  <!-- required for ics -->
  <uses-permission android:name="android.permission.RECEIVE_BOOT_COMPLETED"/>
  <uses-permission android:name="android.permission.RECORD_AUDIO" />
  
  <!-- required for in-app billing of premium subscriptions -->
  <uses-permission android:name="com.android.vending.BILLING"/>

  <!-- ============================================== Exported Permissions = -->

  <!-- for v2 tasks provider -->
  <permission android:name="com.timsu.astrid.permission.READ_TASKS"
              android:permissionGroup="android.permission-group.MESSAGES"
              android:protectionLevel="normal"
              android:label="@string/read_permission_label"
              android:description="@string/read_permission_desc"/>
  <uses-permission android:name="com.timsu.astrid.permission.READ_TASKS"/>
  
  <!-- for reading data from add-ons or astrid via v3 content provider -->
  <permission android:name="com.todoroo.astrid.READ"
              android:description="@string/read_permission_desc"
              android:protectionLevel="normal"
              android:label="@string/read_permission_label" />
  <uses-permission android:name="com.todoroo.astrid.READ" />
  
  <!-- for writing data to add-ons or astrid via v3 content provider -->
  <permission android:name="com.todoroo.astrid.WRITE"
              android:description="@string/write_permission_desc"
              android:protectionLevel="normal"
              android:label="@string/write_permission_label" />
  <uses-permission android:name="com.todoroo.astrid.WRITE" />
  <!-- for receiving C2D messages-->
  <permission android:name="com.timsu.astrid.permission.C2D_MESSAGE" 
              android:protectionLevel="signature" />
  <uses-permission android:name="com.timsu.astrid.permission.C2D_MESSAGE" />
  
  <!-- ========================================================== Metadata = -->

  <uses-sdk android:targetSdkVersion="10"
            android:minSdkVersion="7"/>
  <supports-screens android:xlargeScreens="true" android:largeScreens="true"/>
  
  <uses-feature android:name="android.hardware.touchscreen" android:required="false"/>
  
  <application android:icon="@drawable/icon" android:label="@string/app_name"
               android:theme="@style/Theme"
               android:name="greendroid.app.GDApplication" 
               android:hardwareAccelerated="false" 
               android:manageSpaceActivity="com.todoroo.astrid.core.OldTaskPreferences">
  
    <!-- ====================================================== Activities = -->
        
    <!-- Activity that displays task list -->
    <activity android:name="com.todoroo.astrid.activity.TaskListActivity"
              android:windowSoftInputMode="stateHidden|adjustResize">
      <intent-filter>
        <action android:name="android.intent.action.MAIN" />
        <category android:name="android.intent.category.LAUNCHER" />
      </intent-filter>
      <intent-filter>
        <action android:name="android.intent.action.VIEW" />
        <category android:name="android.intent.category.DEFAULT" />
      </intent-filter>
      <intent-filter>
        <action android:name="android.intent.action.SEARCH" />
        <category android:name="android.intent.category.DEFAULT" />
      </intent-filter>
      <meta-data android:name="android.app.searchable" 
                 android:resource="@xml/filter_list_searchable" />
    </activity>
    <!-- Activity launched from shortcut -->
    <activity android:name="com.todoroo.astrid.activity.ShortcutActivity"
              android:clearTaskOnLaunch="true">
      <intent-filter>
        <action android:name="android.intent.action.MAIN" />
        <category android:name="android.intent.category.DEFAULT" />
      </intent-filter>
    </activity>
    <!-- Activity for selecting Android shortcut -->
    <activity android:name="com.todoroo.astrid.activity.FilterShortcutActivity"
              android:label="@string/FSA_label">
      <intent-filter>
        <action android:name="android.intent.action.CREATE_SHORTCUT" />
        <category android:name="android.intent.category.DEFAULT" />
      </intent-filter>
    </activity>
    <!-- Activity launched from ShareLink menu item -->
    <activity android:name="com.todoroo.astrid.activity.ShareLinkActivity"
    	android:clearTaskOnLaunch="true">
        <intent-filter>
            <action android:name="android.intent.action.SEND" />
            <category android:name="android.intent.category.DEFAULT" />
            <data android:mimeType="text/plain" />
        </intent-filter>
    </activity>
    <!-- Legacy Task List shortcut activity -->
    <activity android:name=".activities.TaskList">
        <intent-filter>
            <action android:name="android.intent.action.MAIN" />
        </intent-filter>
    </activity>
    <!-- Activity that creates or edits tasks -->
    <activity android:name="com.todoroo.astrid.activity.TaskEditActivity"
              android:windowSoftInputMode="stateHidden">
      <intent-filter>
        <action android:name="android.intent.action.MAIN" />
        <category android:name="android.intent.category.DEFAULT" />
      </intent-filter>      
      <intent-filter>
        <action android:name="android.intent.action.VIEW" />
        <category android:name="android.intent.category.DEFAULT" />
        <data android:mimeType="vnd.android.cursor.item/task" />
      </intent-filter>      
    </activity>
    <!-- Activity that selects and installs add-ons -->
    <activity android:name="com.todoroo.astrid.activity.AddOnActivity"
              android:windowSoftInputMode="stateHidden" />
    <!-- Activity for preferences -->
    <activity android:name="com.todoroo.astrid.activity.EditPreferences" 
        android:theme="@android:style/Theme" />
    <!-- Activity that configures widget -->
    <activity android:name="com.todoroo.astrid.widget.TasksWidget$ConfigActivity">
	    <intent-filter>
	        <action android:name="android.appwidget.action.APPWIDGET_CONFIGURE" />
	    </intent-filter>
    </activity>

    <!-- Start of Crittercism.com Code -->
	<activity android:name="com.crittercism.NewFeedbackSpringboardActivity" android:theme="@android:style/Theme.Black.NoTitleBar.Fullscreen"></activity>
	<activity android:name="com.crittercism.NewFeedbackIssueListActivity" android:theme="@android:style/Theme.Black.NoTitleBar.Fullscreen"></activity>
	<activity android:name="com.crittercism.NewFeedbackQuestionListActivity" android:theme="@android:style/Theme.Black.NoTitleBar.Fullscreen"></activity>
	<activity android:name="com.crittercism.NewFeedbackItemDetailsActivity" android:theme="@android:style/Theme.Black.NoTitleBar.Fullscreen"></activity>
	<activity android:name="com.crittercism.NewFeedbackCreateActivity" android:theme="@android:style/Theme.Black.NoTitleBar.Fullscreen"></activity>
    <activity android:name="com.crittercism.NotificationActivity"/>

    <service android:name="com.crittercism.service.CrittercismService"
    	android:process="com.crittercism.service" android:exported="true">
    	<intent-filter>
    		<action android:name="com.crittercism.service.CrittercismService" />
    	</intent-filter>
    </service>
    <receiver android:name="com.crittercism.service.BReceiver">
    	<intent-filter>
    		<action android:name="android.intent.action.BOOT_COMPLETED"></action>
    	</intent-filter>
    </receiver>
    <!-- End of Crittercism.com Code -->
    
        
    <!-- ======================================================= Receivers = -->

    <receiver android:name="com.todoroo.astrid.reminders.Notifications" />
    
    <receiver android:name="com.todoroo.astrid.reminders.Notifications$ShowNotificationReceiver">
      <intent-filter> 
        <action android:name="com.timsu.astrid.IN_APP_NOTIFY"/>
      </intent-filter>
    </receiver>
    
    <!-- widgets -->
    <receiver android:name="com.todoroo.astrid.widget.TasksWidget">
      <intent-filter>
        <action android:name="android.appwidget.action.APPWIDGET_UPDATE" />
      </intent-filter>
      <meta-data android:name="android.appwidget.provider"
                 android:resource="@xml/widget_provider_info" />
    </receiver>

    <receiver android:name="com.todoroo.astrid.service.GlobalEventReceiver">
      <intent-filter>
        <action android:name="com.todoroo.astrid.FLUSH_DETAILS" />
      </intent-filter>
    </receiver>
    
    <receiver android:name="com.todoroo.astrid.calls.PhoneStateChangedReceiver">
        <intent-filter>
            <action android:name="android.intent.action.PHONE_STATE"/>
        </intent-filter>
    </receiver>
    
    <receiver android:name="com.todoroo.astrid.reminders.ReengagementReceiver">
        <intent-filter>
            <action android:name="com.timsu.astrid.SHOW_REENGAGEMENT"/> 
        </intent-filter>
    </receiver>

    <!-- ======================================================== Services = -->

    <service android:name="com.todoroo.astrid.widget.TasksWidget$WidgetUpdateService" />

    <!-- ======================================================= Providers = -->

    <provider android:name="com.todoroo.astrid.provider.Astrid2TaskProvider"
              android:authorities="com.timsu.astrid.tasksprovider"
              android:multiprocess="true"
              android:grantUriPermissions="true"
              android:readPermission="com.timsu.astrid.permission.READ_TASKS"/>

    <provider android:name="com.todoroo.astrid.provider.Astrid3ContentProvider"
              android:authorities="com.todoroo.astrid"
              android:multiprocess="true"
              android:grantUriPermissions="true"
              android:readPermission="com.todoroo.astrid.READ"
              android:writePermission="com.todoroo.astrid.WRITE"/>

    <provider android:name="com.todoroo.astrid.provider.SqlContentProvider"
              android:authorities="com.todoroo.astrid.private"
              android:multiprocess="true"
              android:grantUriPermissions="true"
              android:readPermission="com.todoroo.astrid.READ"
              android:writePermission="com.todoroo.astrid.WRITE"/>

    <!-- ========================================================= Plugins = -->
        
    <!-- core -->
    <receiver android:name="com.todoroo.astrid.core.CorePlugin">
      <intent-filter>
        <action android:name="com.todoroo.astrid.REQUEST_ADDONS" />
        <category android:name="android.intent.category.DEFAULT" />
      </intent-filter>
    </receiver>    
    <receiver android:name="com.todoroo.astrid.core.CoreFilterExposer">
      <intent-filter android:priority="9000">
        <action android:name="com.todoroo.astrid.REQUEST_FILTERS" />
        <category android:name="android.intent.category.DEFAULT" />
      </intent-filter>
    </receiver>
    <activity android:name="com.todoroo.astrid.core.DefaultsPreferences"
              android:theme="@android:style/Theme" 
              android:label="@string/EPr_defaults_header">
      <intent-filter>
        <action android:name="com.todoroo.astrid.SETTINGS" />
        <category android:name="android.intent.category.DEFAULT" />
      </intent-filter>
    </activity>
    <activity android:name="com.todoroo.astrid.activity.BeastModePreferences"
              android:theme="@android:style/Theme">
    </activity>
        
    <activity android:name="com.todoroo.astrid.core.OldTaskPreferences"
              android:theme="@android:style/Theme" 
              android:label="@string/EPr_manage_header">
      <intent-filter>
        <action android:name="com.todoroo.astrid.SETTINGS" />
        <category android:name="android.intent.category.DEFAULT" />
      </intent-filter>
    </activity>
    
    <activity android:name="com.todoroo.astrid.core.LabsPreferences"
              android:theme="@android:style/Theme"
              android:label="@string/EPr_labs_header">
        <intent-filter>
            <action android:name="com.todoroo.astrid.SETTINGS" />
            <category android:name="android.intent.category.DEFAULT" />
        </intent-filter>
    </activity>
    
    <activity android:name="com.todoroo.astrid.calls.MissedCallActivity"
              android:theme="@android:style/Theme.Translucent.NoTitleBar">
    </activity>
    
    <!-- tags -->
    <receiver android:name="com.todoroo.astrid.tags.TagsPlugin">
      <intent-filter>
        <action android:name="com.todoroo.astrid.REQUEST_ADDONS" />
        <category android:name="android.intent.category.DEFAULT" />
      </intent-filter>
    </receiver>    
    <receiver android:name="com.todoroo.astrid.tags.TagFilterExposer">
      <intent-filter>
        <action android:name="com.todoroo.astrid.REQUEST_FILTERS" />
        <category android:name="android.intent.category.DEFAULT" />
      </intent-filter>
    </receiver>
    <receiver android:name="com.todoroo.astrid.tags.TagCustomFilterCriteriaExposer">
      <intent-filter>
        <action android:name="com.todoroo.astrid.REQUEST_CUSTOM_FILTER_CRITERIA" />
        <category android:name="android.intent.category.DEFAULT" />
      </intent-filter>
    </receiver>
    <receiver android:name="com.todoroo.astrid.tags.TagDetailExposer">
      <intent-filter>
        <action android:name="com.todoroo.astrid.REQUEST_DETAILS" />
        <category android:name="android.intent.category.DEFAULT" />
      </intent-filter>
    </receiver> 
    
    <!-- custom filters -->
    <receiver android:name="com.todoroo.astrid.core.CustomFilterExposer">
      <intent-filter android:priority="9000">
        <action android:name="com.todoroo.astrid.REQUEST_FILTERS" />
        <category android:name="android.intent.category.DEFAULT" />
      </intent-filter>
    </receiver>
    <activity android:name="com.todoroo.astrid.core.CustomFilterActivity" android:theme="@style/Theme.Dialog" />
    <activity android:name="com.todoroo.astrid.core.CustomFilterExposer$DeleteActivity" android:theme="@style/Theme.FullTransparent" />
    <activity android:name="com.todoroo.astrid.tags.TagFilterExposer$DeleteTagActivity" android:theme="@style/Theme.FullTransparent" />
    <activity android:name="com.todoroo.astrid.tags.TagFilterExposer$RenameTagActivity" android:theme="@style/Theme.FullTransparent" />

    <!-- People view -->
    <receiver android:name="com.todoroo.astrid.people.PeopleFilterExposer">
        <intent-filter>
            <action android:name="com.timsu.astrid.REQUEST_PEOPLE_FILTERS"/>
            <category android:name="android.intent.category.DEFAULT"/>
        </intent-filter>
    </receiver>
    <activity android:name="com.todoroo.astrid.people.PeopleViewActivity"
              android:windowSoftInputMode="stateHidden|adjustResize"/>
    
    <!-- alarms -->
    <receiver android:name="com.todoroo.astrid.alarms.AlarmTaskRepeatListener">
      <intent-filter>
        <action android:name="com.todoroo.astrid.TASK_REPEATED" />
        <category android:name="android.intent.category.DEFAULT" />
      </intent-filter>
    </receiver>    
    <receiver android:name="com.todoroo.astrid.alarms.AlarmDetailExposer">
      <intent-filter>
        <action android:name="com.todoroo.astrid.REQUEST_DETAILS" />
        <category android:name="android.intent.category.DEFAULT" />
      </intent-filter>
    </receiver>    
            
    <!-- actfm -->
    <activity android:name="com.todoroo.astrid.actfm.ActFmLoginActivity"
              android:configChanges="keyboardHidden"/>
    <activity android:name="com.todoroo.astrid.taskrabbit.TaskRabbitOAuthLoginActivity" />
    <activity android:name="com.todoroo.astrid.actfm.ActFmPreferences"
              android:theme="@android:style/Theme"
              android:label="@string/actfm_APr_header">
      <meta-data android:name="category"
                 android:resource="@string/SyP_label" />
      <intent-filter>   
        <action android:name="com.todoroo.astrid.SETTINGS" />
        <category android:name="android.intent.category.DEFAULT" />
      </intent-filter>
    </activity>
    <activity android:name="com.todoroo.astrid.actfm.ActFmGoogleAuthActivity" 
              android:theme="@style/Theme" android:configChanges="orientation|keyboardHidden"/>
    <service android:name="com.todoroo.astrid.actfm.ActFmBackgroundService">
      <intent-filter>
        <action android:name="com.todoroo.astrid.actfm.SYNC" />
        <category android:name="android.intent.category.DEFAULT" />
      </intent-filter>
    </service>
    <activity android:name="com.todoroo.astrid.actfm.TagViewWrapperActivity"
              android:windowSoftInputMode="stateHidden|adjustResize"
              android:theme="@style/Theme">
        <intent-filter>
          <action android:name="android.intent.action.VIEW" />
          <category android:name="android.intent.category.DEFAULT" />
      </intent-filter>
    </activity>
    <activity android:name="com.todoroo.astrid.actfm.TagCreateActivity"
              android:theme="@android:style/Theme.Dialog"/>
    <activity android:name="com.todoroo.astrid.actfm.TagSettingsActivity"
              android:windowSoftInputMode="stateHidden"/>
    <activity android:name="com.todoroo.astrid.actfm.TagSettingsActivityTablet"
              android:windowSoftInputMode="stateHidden"
              android:theme="@style/Theme.Dialog"/>
    <activity android:name="com.todoroo.astrid.actfm.TagUpdatesActivity"
              android:windowSoftInputMode="stateHidden"/>
    <receiver android:name="com.timsu.astrid.C2DMReceiver" permission="com.google.android.c2dm.permission.SEND">
      <!-- Receive the actual message -->
      <intent-filter>
          <action android:name="com.google.android.c2dm.intent.RECEIVE" />
          <category android:name="com.timsu.astrid" />
      </intent-filter>
      <!-- Receive the registration id -->
      <intent-filter>
          <action android:name="com.google.android.c2dm.intent.REGISTRATION" />
          <category android:name="com.timsu.astrid" />
      </intent-filter>
    </receiver>                
    
    <!-- gtasks -->
    <activity android:name="com.todoroo.astrid.gtasks.GtasksListFragment"
              android:windowSoftInputMode="stateHidden|adjustResize"
              android:theme="@style/Theme">
      <intent-filter>
        <action android:name="android.intent.action.MAIN" />
        <category android:name="android.intent.category.DEFAULT" />
      </intent-filter>
    </activity>
    <activity android:name="com.todoroo.astrid.gtasks.auth.GtasksAuthTokenProvider"/>
    <activity android:name="com.todoroo.astrid.gtasks.auth.GtasksLoginActivity" 
              android:theme="@style/Theme" android:configChanges="orientation|keyboardHidden"/>
    <receiver android:name="com.todoroo.astrid.gtasks.GtasksCustomFilterCriteriaExposer">
      <intent-filter>
        <action android:name="com.todoroo.astrid.REQUEST_CUSTOM_FILTER_CRITERIA" />
        <category android:name="android.intent.category.DEFAULT" />
      </intent-filter>
    </receiver>
    <receiver android:name="com.todoroo.astrid.gtasks.GtasksFilterExposer">
      <intent-filter>
        <action android:name="com.todoroo.astrid.REQUEST_FILTERS" />
        <category android:name="android.intent.category.DEFAULT" />
      </intent-filter>
    </receiver>
    <activity android:name="com.todoroo.astrid.gtasks.GtasksListAdder"
              android:theme="@android:style/Theme.Dialog"/>
    <receiver android:name="com.todoroo.astrid.gtasks.GtasksDetailExposer">
      <intent-filter>
        <action android:name="com.todoroo.astrid.REQUEST_DETAILS" />
        <category android:name="android.intent.category.DEFAULT" />
      </intent-filter>
    </receiver>
    <activity android:name="com.todoroo.astrid.gtasks.GtasksPreferences"
              android:theme="@android:style/Theme"
              android:label="@string/gtasks_GPr_header">
      <meta-data android:name="category"
                 android:resource="@string/SyP_label" />
      <intent-filter>   
        <action android:name="com.todoroo.astrid.SETTINGS" />
        <category android:name="android.intent.category.DEFAULT" />
      </intent-filter>
    </activity>
    <service android:name="com.todoroo.astrid.gtasks.GtasksBackgroundService">
      <intent-filter>
        <action android:name="com.todoroo.astrid.gtasks.SYNC" />
        <category android:name="android.intent.category.DEFAULT" />
      </intent-filter>
    </service>        
    <receiver android:name="com.todoroo.astrid.gtasks.GtasksStartupReceiver">
      <intent-filter>
        <action android:name="android.intent.action.BOOT_COMPLETED" />
        <category android:name="android.intent.category.DEFAULT" />
      </intent-filter>
    </receiver>
    
    <!-- repeats -->
    <receiver android:name="com.todoroo.astrid.repeats.RepeatsPlugin">
      <intent-filter>
        <action android:name="com.todoroo.astrid.REQUEST_ADDONS" />
        <category android:name="android.intent.category.DEFAULT" />
      </intent-filter>
    </receiver>    
    <receiver android:name="com.todoroo.astrid.repeats.RepeatTaskCompleteListener">
      <intent-filter android:priority="1">
        <action android:name="com.todoroo.astrid.TASK_COMPLETED" />
        <category android:name="android.intent.category.DEFAULT" />
      </intent-filter>
    </receiver>
    <receiver android:name="com.todoroo.astrid.repeats.RepeatDetailExposer">
      <intent-filter>
        <action android:name="com.todoroo.astrid.REQUEST_DETAILS" />
        <category android:name="android.intent.category.DEFAULT" />
      </intent-filter>
    </receiver>    
    
    <!-- calendar -->
    <receiver android:name="com.todoroo.astrid.gcal.GCalTaskCompleteListener">
      <intent-filter android:priority="2">
        <action android:name="com.todoroo.astrid.TASK_COMPLETED" />
        <category android:name="android.intent.category.DEFAULT" />
      </intent-filter>
    </receiver>
    
    <!-- backup -->
    <service android:name="com.todoroo.astrid.backup.BackupService"/>
    <activity android:name="com.todoroo.astrid.backup.BackupActivity"
              android:theme="@style/Theme.Dialog" />
    <activity android:name="com.todoroo.astrid.backup.BackupPreferences"
              android:theme="@android:style/Theme" 
              android:label="@string/backup_BPr_header">
      <intent-filter>
        <action android:name="com.todoroo.astrid.SETTINGS" />
        <category android:name="android.intent.category.DEFAULT" />
      </intent-filter>
    </activity>
    <receiver android:name="com.todoroo.astrid.backup.BackupStartupReceiver">
      <intent-filter>
        <action android:name="android.intent.action.BOOT_COMPLETED" />
        <category android:name="android.intent.category.DEFAULT" />
      </intent-filter>
    </receiver>
    
    <!-- premium -->
    <service android:name="com.todoroo.astrid.billing.BillingService" />

    <receiver android:name="com.todoroo.astrid.billing.BillingReceiver">
      <intent-filter>
        <action android:name="com.android.vending.billing.IN_APP_NOTIFY" />
        <action android:name="com.android.vending.billing.RESPONSE_CODE" />
        <action android:name="com.android.vending.billing.PURCHASE_STATE_CHANGED" />
      </intent-filter>
    </receiver>
    
    <activity android:name="com.todoroo.astrid.billing.BillingActivity"
        android:screenOrientation="portrait"/>
    
    <activity android:name="com.todoroo.astrid.files.AACRecordingActivity"
        android:configChanges="orientation|screenSize"
        android:screenOrientation="portrait"
        android:theme="@android:style/Theme.Translucent.NoTitleBar"/>
    
    <activity android:name="com.todoroo.astrid.files.FileExplore"/>
        
    <!-- locale -->
    <activity android:name="com.todoroo.astrid.locale.LocaleEditAlerts"
              android:label="@string/locale_edit_alerts_title"
              android:icon="@drawable/icon_32"
              android:exported="true">
      <intent-filter>
        <action android:name="com.twofortyfouram.locale.intent.action.EDIT_SETTING" />
      </intent-filter>
    </activity>
    <receiver android:name="com.todoroo.astrid.locale.LocaleReceiver">
      <intent-filter>
        <action android:name="com.twofortyfouram.locale.intent.action.FIRE_SETTING" />
      </intent-filter>
    </receiver>
    
    <!-- notes -->
    <receiver android:name="com.todoroo.astrid.notes.NotesDetailExposer">
      <intent-filter>
        <action android:name="com.todoroo.astrid.REQUEST_DETAILS" />
        <category android:name="android.intent.category.DEFAULT" />
      </intent-filter>
    </receiver>

    <receiver android:name="com.todoroo.astrid.timers.TimerFilterExposer">
      <intent-filter android:priority="10000">
        <action android:name="com.todoroo.astrid.REQUEST_FILTERS" />
        <category android:name="android.intent.category.DEFAULT" />
      </intent-filter>
    </receiver>    
    <receiver android:name="com.todoroo.astrid.timers.TimerTaskCompleteListener">
      <intent-filter>
        <action android:name="com.todoroo.astrid.TASK_COMPLETED" />
        <category android:name="android.intent.category.DEFAULT" />
      </intent-filter>
    </receiver>
              
    <!-- reminders -->        
    <activity android:name="com.todoroo.astrid.reminders.ReminderPreferences"
              android:theme="@android:style/Theme" 
              android:label="@string/rmd_EPr_alerts_header">
      <intent-filter>
        <action android:name="com.todoroo.astrid.SETTINGS" />
        <category android:name="android.intent.category.DEFAULT" />
      </intent-filter>
    </activity>
    <receiver android:name="com.todoroo.astrid.reminders.ReminderStartupReceiver">
      <intent-filter>
        <action android:name="android.intent.action.BOOT_COMPLETED" />
        <category android:name="android.intent.category.DEFAULT" />
      </intent-filter>
    </receiver>
    <activity android:name="com.todoroo.astrid.reminders.NotificationWrapperActivity"
              android:launchMode="singleTask"
              android:finishOnTaskLaunch="true"
              android:clearTaskOnLaunch="true">
    </activity>
    <service android:name="com.todoroo.astrid.reminders.ReminderSchedulingService"/>
              
    <!-- producteev -->
    <receiver android:name="com.todoroo.astrid.producteev.ProducteevFilterExposer">
      <intent-filter>
        <action android:name="com.todoroo.astrid.REQUEST_FILTERS" />
        <category android:name="android.intent.category.DEFAULT" />
      </intent-filter>
    </receiver>
    <receiver android:name="com.todoroo.astrid.producteev.ProducteevCustomFilterCriteriaExposer">
      <intent-filter>
        <action android:name="com.todoroo.astrid.REQUEST_CUSTOM_FILTER_CRITERIA" />
        <category android:name="android.intent.category.DEFAULT" />
      </intent-filter>
    </receiver>
    <activity android:name="com.todoroo.astrid.producteev.ProducteevPreferences"
              android:theme="@android:style/Theme"
              android:label="@string/producteev_PPr_header">
      <meta-data android:name="category"
                 android:resource="@string/SyP_label" />
      <intent-filter>   
        <action android:name="com.todoroo.astrid.SETTINGS" />
        <category android:name="android.intent.category.DEFAULT" />
      </intent-filter>
    </activity>
    <activity android:name="com.todoroo.astrid.producteev.ProducteevLoginActivity"
              android:configChanges="orientation|keyboardHidden" />
    <service android:name="com.todoroo.astrid.producteev.ProducteevBackgroundService">
      <intent-filter>
        <action android:name="com.todoroo.astrid.producteev.SYNC" />
        <category android:name="android.intent.category.DEFAULT" />
      </intent-filter>
    </service>
    <receiver android:name="com.todoroo.astrid.producteev.ProducteevStartupReceiver">
      <intent-filter>
        <action android:name="android.intent.action.BOOT_COMPLETED" />
        <category android:name="android.intent.category.DEFAULT" />
      </intent-filter>
    </receiver>
    <receiver android:name="com.todoroo.astrid.producteev.ProducteevDetailExposer">
      <intent-filter>
        <action android:name="com.todoroo.astrid.REQUEST_DETAILS" />
        <category android:name="android.intent.category.DEFAULT" />
      </intent-filter>
    </receiver>    
    <receiver android:name="com.todoroo.astrid.producteev.ProducteevSyncActionExposer">
      <intent-filter>
        <action android:name="com.todoroo.astrid.REQUEST_SYNC_ACTIONS" />
        <category android:name="android.intent.category.DEFAULT" />
      </intent-filter>
    </receiver>    

    <!-- rmilk -->
    <receiver android:name="org.weloveastrid.rmilk.MilkFilterExposer">
      <intent-filter>
        <action android:name="com.todoroo.astrid.REQUEST_FILTERS" />
        <category android:name="android.intent.category.DEFAULT" />
      </intent-filter>
    </receiver>
    <receiver android:name="org.weloveastrid.rmilk.MilkDetailExposer">
      <intent-filter>
        <action android:name="com.todoroo.astrid.REQUEST_DETAILS" />
        <category android:name="android.intent.category.DEFAULT" />
      </intent-filter>
    </receiver>
    <activity android:name="org.weloveastrid.rmilk.MilkLoginActivity" />
    <activity android:name="org.weloveastrid.rmilk.MilkPreferences"
              android:theme="@android:style/Theme"
              android:icon="@drawable/icon"
              android:label="@string/rmilk_MPr_header">
      <meta-data android:name="category"
                 android:resource="@string/SyP_label" />
      <intent-filter>   
        <action android:name="com.todoroo.astrid.SETTINGS" />
        <category android:name="android.intent.category.DEFAULT" />
      </intent-filter>
    </activity>
    <service android:name="org.weloveastrid.rmilk.MilkBackgroundService"/>
    <receiver android:name="org.weloveastrid.rmilk.MilkStartupReceiver">
      <intent-filter>
        <action android:name="android.intent.action.BOOT_COMPLETED" />
        <category android:name="android.intent.category.DEFAULT" />
      </intent-filter>
      <intent-filter>
        <action android:name="com.todoroo.astrid.STARTUP" />
        <category android:name="android.intent.category.DEFAULT" />
      </intent-filter>
    </receiver>
    <receiver android:name="org.weloveastrid.rmilk.MilkSyncActionExposer">
      <intent-filter>
        <action android:name="com.todoroo.astrid.REQUEST_SYNC_ACTIONS" />
        <category android:name="android.intent.category.DEFAULT" />
      </intent-filter>
    </receiver>    

    <!-- other task actions -->
    <receiver android:name="com.todoroo.astrid.core.LinkActionExposer">
      <intent-filter>
        <action android:name="com.todoroo.astrid.REQUEST_ACTIONS" />
        <category android:name="android.intent.category.DEFAULT" />
      </intent-filter>
    </receiver>
    
    <!-- Task Rabbit -->
    <activity android:name="com.todoroo.astrid.taskrabbit.TaskRabbitMapActivity"></activity>
    <activity android:name="com.todoroo.astrid.taskrabbit.TaskRabbitActivity"></activity><activity android:name="com.todoroo.astrid.welcome.tutorial.WelcomeWalkthrough"
              android:windowSoftInputMode="stateHidden"
              android:screenOrientation="portrait"></activity>
    
    <!-- Uses Library -->      
    <uses-library android:name="com.google.android.maps" android:required="false" />   
  
  </application>

</manifest><|MERGE_RESOLUTION|>--- conflicted
+++ resolved
@@ -6,13 +6,8 @@
 -->
 <manifest xmlns:android="http://schemas.android.com/apk/res/android"
           package="com.timsu.astrid"
-<<<<<<< HEAD
           android:versionName="4.3.0-DONT-PUBLISH-ME"
-          android:versionCode="276">
-=======
-          android:versionName="4.2.6"
-          android:versionCode="277">
->>>>>>> 36021244
+          android:versionCode="278">
           
   <!-- widgets, alarms, and services will break if Astrid is installed on SD card -->
   <!--    android:installLocation="internalOnly"> -->
