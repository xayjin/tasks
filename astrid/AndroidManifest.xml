<?xml version="1.0" encoding="utf-8"?>
<manifest xmlns:android="http://schemas.android.com/apk/res/android"
          package="com.timsu.astrid"
          android:versionName="3.2.5 (build your own filters, easy sorting, customizable widget, ui improvements)" 
          android:versionCode="152">
          
  <!-- widgets, alarms, and services will break if Astrid is installed on SD card -->
  <!--    android:installLocation="internalOnly"> -->
      
  <!-- ================================================== Used Permissions = -->
      
  <!-- for notifications -->
  <uses-permission android:name="android.permission.VIBRATE"/>
  <!-- for synchronization -->
  <uses-permission android:name="android.permission.INTERNET"/>
  <!-- for google calendar integration -->
  <uses-permission android:name="android.permission.WRITE_CALENDAR" />
  <uses-permission android:name="android.permission.READ_CALENDAR" />
  <!-- for creating shortcuts -->
  <uses-permission android:name="com.android.launcher.permission.INSTALL_SHORTCUT" />
  <!-- for backup -->
  <uses-permission android:name="android.permission.WRITE_EXTERNAL_STORAGE" />    
  <!-- for analytics -->
  <uses-permission android:name="android.permission.ACCESS_COARSE_LOCATION" />

  <!-- ============================================== Exported Permissions = -->

  <!-- for tasks provider -->
  <permission android:name="com.timsu.astrid.permission.READ_TASKS"
              android:permissionGroup="android.permission-group.MESSAGES"
              android:protectionLevel="normal"
              android:label="@string/read_permission_label"
              android:description="@string/read_permission_desc"/>
  <uses-permission android:name="com.timsu.astrid.permission.READ_TASKS"/>
  
  <!-- for reading data from plugins or astrid -->
  <permission android:name="com.todoroo.astrid.READ"
              android:description="@string/read_permission_desc"
              android:protectionLevel="normal"
              android:label="@string/read_permission_label" />
  <uses-permission android:name="com.todoroo.astrid.READ" />
  
  <!-- for writing data to plugins or astrid -->
  <permission android:name="com.todoroo.astrid.WRITE"
              android:description="@string/write_permission_desc"
              android:protectionLevel="normal"
              android:label="@string/write_permission_label" />
  <uses-permission android:name="com.todoroo.astrid.WRITE" />
  
  <!-- ========================================================== Metadata = -->

  <uses-sdk android:targetSdkVersion="8"
            android:minSdkVersion="3" />
  <supports-screens />
  
  <application android:icon="@drawable/icon" 
               android:label="@string/app_name">
    
    <!-- ====================================================== Activities = -->
        
    <!-- Activity that displays task list -->
    <activity android:name="com.todoroo.astrid.activity.TaskListActivity"
              android:windowSoftInputMode="stateHidden"
              android:theme="@style/Theme">
      <intent-filter>
        <action android:name="android.intent.action.MAIN" />
        <category android:name="android.intent.category.LAUNCHER" />
      </intent-filter>
      <intent-filter>
        <action android:name="android.intent.action.VIEW" />
        <category android:name="android.intent.category.DEFAULT" />
      </intent-filter>
    </activity>
    <!-- Activity launched from shortcut -->
    <activity android:name="com.todoroo.astrid.activity.ShortcutActivity"
              android:clearTaskOnLaunch="true">
      <intent-filter>
        <action android:name="android.intent.action.MAIN" />
        <category android:name="android.intent.category.DEFAULT" />
      </intent-filter>
    </activity>
    <!-- Legacy Task List shortcut activity -->
    <activity android:name=".activities.TaskList">
        <intent-filter>
            <action android:name="android.intent.action.MAIN" />
        </intent-filter>
    </activity>
    <!-- Activity that displays filter list -->
    <activity android:name="com.todoroo.astrid.activity.FilterListActivity"
              android:launchMode="singleTop"
              android:finishOnTaskLaunch="true"
              android:theme="@style/Theme">
      <intent-filter>
        <action android:name="android.intent.action.SEARCH" />
        <category android:name="android.intent.category.DEFAULT" />
      </intent-filter>
      <meta-data android:name="android.app.searchable" 
                 android:resource="@xml/filter_list_searchable" />
    </activity>
    <!-- Activity that creates or edits tasks -->
    <activity android:name="com.todoroo.astrid.activity.TaskEditActivity"
              android:windowSoftInputMode="stateHidden"
              android:theme="@style/Theme">
      <intent-filter>
        <action android:name="android.intent.action.MAIN" />
        <category android:name="android.intent.category.DEFAULT" />
      </intent-filter>      
      <intent-filter>
        <action android:name="android.intent.action.VIEW" />
        <category android:name="android.intent.category.DEFAULT" />
        <data android:mimeType="vnd.android.cursor.item/task" />
      </intent-filter>      
    </activity>    
    <!-- Activity that selects and installs add-ons -->
    <activity android:name="com.todoroo.astrid.activity.AddOnActivity"
              android:windowSoftInputMode="stateHidden"
              android:theme="@style/Theme" />
    <!-- Activity for preferences -->
    <activity android:name="com.todoroo.astrid.activity.EditPreferences" />
    <!-- Activity that configures widget -->
    <activity android:name="com.todoroo.astrid.widget.WidgetConfigActivity"
              android:theme="@style/Theme">
      <intent-filter>
        <action android:name="android.intent.action.MAIN" />
      </intent-filter>
    </activity>
    
    <!-- ======================================================= Receivers = -->

    <receiver android:name="com.todoroo.astrid.reminders.Notifications" />
    
    <receiver android:name="com.todoroo.astrid.widget.TasksWidget">
      <intent-filter>
        <action android:name="android.appwidget.action.APPWIDGET_UPDATE" />
      </intent-filter>
      <meta-data android:name="android.appwidget.provider"
                 android:resource="@xml/widget_provider_info" />
    </receiver>

    <!-- ======================================================== Services = -->

    <service android:name="com.todoroo.astrid.widget.TasksWidget$UpdateService" />

    <!-- ======================================================= Providers = -->

    <provider android:name="com.todoroo.astrid.provider.Astrid2TaskProvider"
              android:authorities="com.timsu.astrid.tasksprovider"
              android:multiprocess="true"
              android:grantUriPermissions="true"
              android:readPermission="com.timsu.astrid.permission.READ_TASKS"/>

    <!-- ========================================================= Plugins = -->
        
    <!-- core -->
    <receiver android:name="com.todoroo.astrid.core.CorePlugin">
      <intent-filter>
        <action android:name="com.todoroo.astrid.REQUEST_ADDONS" />
        <category android:name="android.intent.category.DEFAULT" />
      </intent-filter>
    </receiver>    
    <receiver android:name="com.todoroo.astrid.core.CoreFilterExposer">
      <intent-filter android:priority="9000">
        <action android:name="com.todoroo.astrid.REQUEST_FILTERS" />
        <category android:name="android.intent.category.DEFAULT" />
      </intent-filter>
    </receiver>
    <activity android:name="com.todoroo.astrid.core.DefaultsPreferences" 
              android:label="@string/EPr_defaults_header">
      <intent-filter>
        <action android:name="com.todoroo.astrid.SETTINGS" />
        <category android:name="android.intent.category.DEFAULT" />
      </intent-filter>
    </activity>
    
    <!-- custom filters -->
    <receiver android:name="com.todoroo.astrid.core.CustomFilterExposer">
      <intent-filter android:priority="9000">
        <action android:name="com.todoroo.astrid.REQUEST_FILTERS" />
        <category android:name="android.intent.category.DEFAULT" />
      </intent-filter>
    </receiver>
    <activity android:name="com.todoroo.astrid.core.CustomFilterActivity" />
    <activity android:name="com.todoroo.astrid.core.CustomFilterExposer$DeleteActivity" />

    <!-- alarms -->
    <receiver android:name="com.todoroo.astrid.alarms.AlarmTaskRepeatListener">
      <intent-filter>
        <action android:name="com.todoroo.astrid.TASK_REPEATED" />
        <category android:name="android.intent.category.DEFAULT" />
      </intent-filter>
    </receiver>    
    
    <!-- tags -->
    <receiver android:name="com.todoroo.astrid.tags.TagsPlugin">
      <intent-filter>
        <action android:name="com.todoroo.astrid.REQUEST_ADDONS" />
        <category android:name="android.intent.category.DEFAULT" />
      </intent-filter>
    </receiver>    
    <receiver android:name="com.todoroo.astrid.tags.TagFilterExposer">
      <intent-filter>
        <action android:name="com.todoroo.astrid.REQUEST_FILTERS" />
        <category android:name="android.intent.category.DEFAULT" />
      </intent-filter>
    </receiver>    
        
    <!-- repeats -->
    <receiver android:name="com.todoroo.astrid.repeats.RepeatsPlugin">
      <intent-filter>
        <action android:name="com.todoroo.astrid.REQUEST_ADDONS" />
        <category android:name="android.intent.category.DEFAULT" />
      </intent-filter>
    </receiver>    
    <receiver android:name="com.todoroo.astrid.repeats.RepeatTaskCompleteListener">
      <intent-filter>
        <action android:name="com.todoroo.astrid.TASK_COMPLETED" />
        <category android:name="android.intent.category.DEFAULT" />
      </intent-filter>
    </receiver>
    
    <!-- calendar -->
    <receiver android:name="com.todoroo.astrid.gcal.GCalTaskCompleteListener">
      <intent-filter>
        <action android:name="com.todoroo.astrid.TASK_COMPLETED" />
        <category android:name="android.intent.category.DEFAULT" />
      </intent-filter>
    </receiver>
    
    <!-- backup -->
    <service android:name="com.todoroo.astrid.backup.BackupService"/>
    <activity android:name="com.todoroo.astrid.backup.BackupActivity"
              android:theme="@android:style/Theme.Dialog"
              android:icon="@drawable/ic_menu_archive"
              android:label="@string/backup_BAc_label">
      <intent-filter>   
        <action android:name="com.todoroo.astrid.TASK_LIST_MENU" />
        <category android:name="android.intent.category.DEFAULT" />
      </intent-filter>
      <intent-filter>
        <action android:name="android.intent.action.MAIN" />
      </intent-filter>
    </activity>
    <activity android:name="com.todoroo.astrid.backup.BackupPreferences" 
              android:label="@string/backup_BPr_header">
      <intent-filter>
        <action android:name="com.todoroo.astrid.SETTINGS" />
        <category android:name="android.intent.category.DEFAULT" />
      </intent-filter>
    </activity>
    <receiver android:name="com.todoroo.astrid.backup.BackupStartupReceiver">
      <intent-filter>
        <action android:name="android.intent.action.BOOT_COMPLETED" />
        <category android:name="android.intent.category.DEFAULT" />
      </intent-filter>
    </receiver>
    
    <!-- notes -->
    
    <!-- locale -->
    <activity android:name="com.todoroo.astrid.locale.LocaleEditAlerts"
              android:label="@string/locale_edit_alerts_title"
              android:icon="@drawable/icon_32"
              android:exported="true">
      <intent-filter>
        <action android:name="com.twofortyfouram.locale.intent.action.EDIT_SETTING" />
      </intent-filter>
    </activity>
    <receiver android:name="com.todoroo.astrid.locale.LocaleReceiver">
      <intent-filter>
        <action android:name="com.twofortyfouram.locale.intent.action.FIRE_SETTING" />
      </intent-filter>
    </receiver>
    
    <!-- timers -->
    <receiver android:name="com.todoroo.astrid.timers.TimerDecorationExposer">
      <intent-filter>
        <action android:name="com.todoroo.astrid.REQUEST_DECORATIONS" />
        <category android:name="android.intent.category.DEFAULT" />
      </intent-filter>
    </receiver>
    <receiver android:name="com.todoroo.astrid.timers.TimerActionExposer">
      <intent-filter>
        <action android:name="com.todoroo.astrid.REQUEST_ACTIONS" />
        <action android:name="com.todoroo.astrid.TIMER_BUTTON" />
        <category android:name="android.intent.category.DEFAULT" />
      </intent-filter>
    </receiver>
    <receiver android:name="com.todoroo.astrid.timers.TimerFilterExposer">
      <intent-filter android:priority="10000">
        <action android:name="com.todoroo.astrid.REQUEST_FILTERS" />
        <category android:name="android.intent.category.DEFAULT" />
      </intent-filter>
    </receiver>    
    <receiver android:name="com.todoroo.astrid.timers.TimerTaskCompleteListener">
      <intent-filter>
        <action android:name="com.todoroo.astrid.TASK_COMPLETED" />
        <category android:name="android.intent.category.DEFAULT" />
      </intent-filter>
    </receiver>

    <!-- reminders -->        
    <activity android:name="com.todoroo.astrid.reminders.ReminderPreferences" 
              android:label="@string/rmd_EPr_alerts_header">
      <intent-filter>
        <action android:name="com.todoroo.astrid.SETTINGS" />
        <category android:name="android.intent.category.DEFAULT" />
      </intent-filter>
    </activity>
    <receiver android:name="com.todoroo.astrid.reminders.ReminderStartupReceiver">
      <intent-filter>
        <action android:name="android.intent.action.BOOT_COMPLETED" />
        <category android:name="android.intent.category.DEFAULT" />
      </intent-filter>
    </receiver>
    <activity android:name="com.todoroo.astrid.reminders.NotificationActivity"
              android:taskAffinity="com.todoroo.astrid.reminders.NotificationActivity"
              android:launchMode="singleTask"
              android:screenOrientation="portrait"
              android:clearTaskOnLaunch="true" />
              
    <!-- producteev -->
    <receiver android:name="com.todoroo.astrid.producteev.ProducteevFilterExposer">
      <intent-filter>
        <action android:name="com.todoroo.astrid.REQUEST_FILTERS" />
        <category android:name="android.intent.category.DEFAULT" />
      </intent-filter>
    </receiver>
    <activity android:name="com.todoroo.astrid.producteev.ProducteevPreferences"
              android:icon="@drawable/ic_menu_producteev"
              android:label="@string/producteev_PPr_header">
      <intent-filter>   
        <action android:name="com.todoroo.astrid.TASK_LIST_MENU" />
        <category android:name="android.intent.category.DEFAULT" />
      </intent-filter>
      <intent-filter>
        <action android:name="android.intent.action.MAIN" />
      </intent-filter>
    </activity>
    <activity android:name="com.todoroo.astrid.producteev.ProducteevLoginActivity"
              android:theme="@style/Theme">
      <intent-filter> <!-- temporary -->   
        <action android:name="android.intent.action.MAIN" />
      </intent-filter>
    </activity>
    <service android:name="com.todoroo.astrid.producteev.ProducteevBackgroundService"/>
<<<<<<< HEAD
=======
    <receiver android:name="com.todoroo.astrid.producteev.ProducteevStartupReceiver">
      <intent-filter>
        <action android:name="android.intent.action.BOOT_COMPLETED" />
        <category android:name="android.intent.category.DEFAULT" />
      </intent-filter>
    </receiver>

    <!-- rmilk -->
    <receiver android:name="com.todoroo.astrid.rmilk.MilkFilterExposer">
      <intent-filter>
        <action android:name="com.todoroo.astrid.REQUEST_FILTERS" />
        <category android:name="android.intent.category.DEFAULT" />
      </intent-filter>
    </receiver>
    <activity android:name="com.todoroo.astrid.rmilk.MilkLoginActivity"
              android:theme="@style/Theme" />
    <activity android:name="com.todoroo.astrid.rmilk.MilkPreferences"
              android:icon="@drawable/ic_menu_refresh"
              android:label="@string/rmilk_MPr_header">
      <intent-filter>   
        <action android:name="com.todoroo.astrid.TASK_LIST_MENU" />
        <category android:name="android.intent.category.DEFAULT" />
      </intent-filter>
      <intent-filter>
        <action android:name="android.intent.action.MAIN" />
      </intent-filter>
    </activity>
    <service android:name="com.todoroo.astrid.rmilk.MilkBackgroundService"/>
    <receiver android:name="com.todoroo.astrid.rmilk.MilkStartupReceiver">
      <intent-filter>
        <action android:name="android.intent.action.BOOT_COMPLETED" />
        <category android:name="android.intent.category.DEFAULT" />
      </intent-filter>
    </receiver>
>>>>>>> f9eb247e
    
  </application>

</manifest><|MERGE_RESOLUTION|>--- conflicted
+++ resolved
@@ -343,43 +343,12 @@
       </intent-filter>
     </activity>
     <service android:name="com.todoroo.astrid.producteev.ProducteevBackgroundService"/>
-<<<<<<< HEAD
-=======
     <receiver android:name="com.todoroo.astrid.producteev.ProducteevStartupReceiver">
       <intent-filter>
         <action android:name="android.intent.action.BOOT_COMPLETED" />
         <category android:name="android.intent.category.DEFAULT" />
       </intent-filter>
     </receiver>
-
-    <!-- rmilk -->
-    <receiver android:name="com.todoroo.astrid.rmilk.MilkFilterExposer">
-      <intent-filter>
-        <action android:name="com.todoroo.astrid.REQUEST_FILTERS" />
-        <category android:name="android.intent.category.DEFAULT" />
-      </intent-filter>
-    </receiver>
-    <activity android:name="com.todoroo.astrid.rmilk.MilkLoginActivity"
-              android:theme="@style/Theme" />
-    <activity android:name="com.todoroo.astrid.rmilk.MilkPreferences"
-              android:icon="@drawable/ic_menu_refresh"
-              android:label="@string/rmilk_MPr_header">
-      <intent-filter>   
-        <action android:name="com.todoroo.astrid.TASK_LIST_MENU" />
-        <category android:name="android.intent.category.DEFAULT" />
-      </intent-filter>
-      <intent-filter>
-        <action android:name="android.intent.action.MAIN" />
-      </intent-filter>
-    </activity>
-    <service android:name="com.todoroo.astrid.rmilk.MilkBackgroundService"/>
-    <receiver android:name="com.todoroo.astrid.rmilk.MilkStartupReceiver">
-      <intent-filter>
-        <action android:name="android.intent.action.BOOT_COMPLETED" />
-        <category android:name="android.intent.category.DEFAULT" />
-      </intent-filter>
-    </receiver>
->>>>>>> f9eb247e
     
   </application>
 
