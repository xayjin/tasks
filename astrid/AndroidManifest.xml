<?xml version="1.0" encoding="utf-8"?>
<manifest xmlns:android="http://schemas.android.com/apk/res/android"
          package="com.timsu.astrid"
<<<<<<< HEAD
          android:versionName="4.0-dev"
          android:versionCode="250">
=======
          android:versionName="3.9.2.3"
          android:versionCode="210">
>>>>>>> 15db4fbd
          
  <!-- widgets, alarms, and services will break if Astrid is installed on SD card -->
  <!--    android:installLocation="internalOnly"> -->
      
  <!-- ================================================== Used Permissions = -->

  <!-- for notifications -->
  <uses-permission android:name="android.permission.VIBRATE"/>
  <!-- for synchronization -->
  <uses-permission android:name="android.permission.INTERNET"/>
  <!-- for google calendar integration -->
  <uses-permission android:name="android.permission.WRITE_CALENDAR" />
  <uses-permission android:name="android.permission.READ_CALENDAR" />
  <!-- for creating shortcuts -->
  <uses-permission android:name="com.android.launcher.permission.INSTALL_SHORTCUT" />
  <!-- for backup -->
  <uses-permission android:name="android.permission.WRITE_EXTERNAL_STORAGE" />    
  <!-- for analytics -->
  <uses-permission android:name="android.permission.ACCESS_COARSE_LOCATION" />
  <!-- for google tasks -->
  <uses-permission android:name="android.permission.GET_ACCOUNTS" />
  <uses-permission android:name="android.permission.USE_CREDENTIALS" />
  <uses-permission android:name="android.permission.MANAGE_ACCOUNTS" />
  <uses-permission android:name="com.google.android.googleapps.permission.GOOGLE_AUTH" />
  <!-- for task sharing -->
  <uses-permission android:name="android.permission.READ_CONTACTS" />  
  <!-- for push notifications -->
  <uses-permission android:name="com.google.android.c2dm.permission.RECEIVE" />

  <!-- ============================================== Exported Permissions = -->

  <!-- for v2 tasks provider -->
  <permission android:name="com.timsu.astrid.permission.READ_TASKS"
              android:permissionGroup="android.permission-group.MESSAGES"
              android:protectionLevel="normal"
              android:label="@string/read_permission_label"
              android:description="@string/read_permission_desc"/>
  <uses-permission android:name="com.timsu.astrid.permission.READ_TASKS"/>
  
  <!-- for reading data from add-ons or astrid via v3 content provider -->
  <permission android:name="com.todoroo.astrid.READ"
              android:description="@string/read_permission_desc"
              android:protectionLevel="normal"
              android:label="@string/read_permission_label" />
  <uses-permission android:name="com.todoroo.astrid.READ" />
  
  <!-- for writing data to add-ons or astrid via v3 content provider -->
  <permission android:name="com.todoroo.astrid.WRITE"
              android:description="@string/write_permission_desc"
              android:protectionLevel="normal"
              android:label="@string/write_permission_label" />
  <uses-permission android:name="com.todoroo.astrid.WRITE" />
  <!-- for receiving C2D messages-->
  <permission android:name="com.timsu.astrid.permission.C2D_MESSAGE" 
              android:protectionLevel="signature" />
  <uses-permission android:name="com.timsu.astrid.permission.C2D_MESSAGE" />
  
  <!-- ========================================================== Metadata = -->

  <uses-sdk android:targetSdkVersion="10"
            android:minSdkVersion="7" />
  <supports-screens android:xlargeScreens="true" android:largeScreens="true"/>
  
  <application android:icon="@drawable/icon" android:label="@string/app_name"
               android:theme="@style/Theme"
               android:name="greendroid.app.GDApplication" android:hardwareAccelerated="true" android:manageSpaceActivity="com.todoroo.astrid.core.OldTaskPreferences">
               
    <!-- ====================================================== Activities = -->
        
    <!-- Activity that displays task list -->
    <activity android:name="com.todoroo.astrid.welcome.WelcomeLogin"
              android:windowSoftInputMode="stateHidden">
    </activity>
    <activity android:name="com.todoroo.astrid.activity.TaskListWrapperActivity"
              android:windowSoftInputMode="stateHidden|adjustResize">
      <intent-filter>
        <action android:name="android.intent.action.MAIN" />
        <category android:name="android.intent.category.LAUNCHER" />
      </intent-filter>
      <intent-filter>
        <action android:name="android.intent.action.VIEW" />
        <category android:name="android.intent.category.DEFAULT" />
      </intent-filter>
      <intent-filter>
        <action android:name="android.intent.action.SEARCH" />
        <category android:name="android.intent.category.DEFAULT" />
      </intent-filter>
      <meta-data android:name="android.app.searchable" 
                 android:resource="@xml/filter_list_searchable" />
    </activity>
    <!-- Activity launched from shortcut -->
    <activity android:name="com.todoroo.astrid.activity.ShortcutActivity"
              android:clearTaskOnLaunch="true">
      <intent-filter>
        <action android:name="android.intent.action.MAIN" />
        <category android:name="android.intent.category.DEFAULT" />
      </intent-filter>
    </activity>
    <!-- Activity launched from ShareLink menu item -->
    <activity android:name="com.todoroo.astrid.activity.ShareLinkActivity"
    	android:clearTaskOnLaunch="true">
        <intent-filter>
            <action android:name="android.intent.action.SEND" />
            <category android:name="android.intent.category.DEFAULT" />
            <data android:mimeType="text/plain" />
        </intent-filter>
    </activity>
    <!-- Legacy Task List shortcut activity -->
    <activity android:name=".activities.TaskList">
        <intent-filter>
            <action android:name="android.intent.action.MAIN" />
        </intent-filter>
    </activity>
    <!-- Activity that creates or edits tasks -->
    <activity android:name="com.todoroo.astrid.activity.TaskEditWrapperActivity"
              android:windowSoftInputMode="stateHidden">
      <intent-filter>
        <action android:name="android.intent.action.MAIN" />
        <category android:name="android.intent.category.DEFAULT" />
      </intent-filter>      
      <intent-filter>
        <action android:name="android.intent.action.VIEW" />
        <category android:name="android.intent.category.DEFAULT" />
        <data android:mimeType="vnd.android.cursor.item/task" />
      </intent-filter>      
    </activity>
    <!-- Activity that selects and installs add-ons -->
    <activity android:name="com.todoroo.astrid.activity.AddOnActivity"
              android:windowSoftInputMode="stateHidden" />
    <!-- Activity for preferences -->
    <activity android:name="com.todoroo.astrid.activity.EditPreferences" 
        android:theme="@android:style/Theme" />
    <!-- Activity that configures widget -->
    <activity android:name="com.todoroo.astrid.widget.TasksWidget$ConfigActivity">
	    <intent-filter>
	        <action android:name="android.appwidget.action.APPWIDGET_CONFIGURE" />
	    </intent-filter>
    </activity>

    <!-- Start of Crittercism.com Code -->
    <activity android:name="com.crittercism.FeedbackActivity" />
    <activity android:name="com.crittercism.FeedbackCreateActivity" />
    <activity android:name="com.crittercism.FeedbackDetailsActivity" />
    <activity android:name="com.crittercism.NotificationActivity" />
    <service android:name="com.crittercism.service.CrittercismService"
    	android:process="com.crittercism.service" android:exported="true">
    	<intent-filter>
    		<action android:name="com.crittercism.service.CrittercismService" />
    	</intent-filter>
    </service>
    <receiver android:name="com.crittercism.service.BReceiver">
    	<intent-filter>
    		<action android:name="android.intent.action.BOOT_COMPLETED"></action>
    	</intent-filter>
    </receiver>
    <!-- End of Crittercism.com Code -->
    
        
    <!-- ======================================================= Receivers = -->

    <receiver android:name="com.todoroo.astrid.reminders.Notifications" />
    
    <!-- widgets -->
    <receiver android:name="com.todoroo.astrid.widget.TasksWidget">
      <intent-filter>
        <action android:name="android.appwidget.action.APPWIDGET_UPDATE" />
      </intent-filter>
      <meta-data android:name="android.appwidget.provider"
                 android:resource="@xml/widget_provider_info" />
    </receiver>

    <receiver android:name="com.todoroo.astrid.service.GlobalEventReceiver">
      <intent-filter>
        <action android:name="com.todoroo.astrid.FLUSH_DETAILS" />
      </intent-filter>
    </receiver>

    <!-- ======================================================== Services = -->

    <service android:name="com.todoroo.astrid.widget.TasksWidget$WidgetUpdateService" />

    <!-- ======================================================= Providers = -->

    <provider android:name="com.todoroo.astrid.provider.Astrid2TaskProvider"
              android:authorities="com.timsu.astrid.tasksprovider"
              android:multiprocess="true"
              android:grantUriPermissions="true"
              android:readPermission="com.timsu.astrid.permission.READ_TASKS"/>

    <provider android:name="com.todoroo.astrid.provider.Astrid3ContentProvider"
              android:authorities="com.todoroo.astrid"
              android:multiprocess="true"
              android:grantUriPermissions="true"
              android:readPermission="com.todoroo.astrid.READ"
              android:writePermission="com.todoroo.astrid.WRITE"/>

    <provider android:name="com.todoroo.astrid.provider.SqlContentProvider"
              android:authorities="com.todoroo.astrid.private"
              android:multiprocess="true"
              android:grantUriPermissions="true"
              android:readPermission="com.todoroo.astrid.READ"
              android:writePermission="com.todoroo.astrid.WRITE"/>

    <!-- ========================================================= Plugins = -->
        
    <!-- core -->
    <receiver android:name="com.todoroo.astrid.core.CorePlugin">
      <intent-filter>
        <action android:name="com.todoroo.astrid.REQUEST_ADDONS" />
        <category android:name="android.intent.category.DEFAULT" />
      </intent-filter>
    </receiver>    
    <receiver android:name="com.todoroo.astrid.core.CoreFilterExposer">
      <intent-filter android:priority="9000">
        <action android:name="com.todoroo.astrid.REQUEST_FILTERS" />
        <category android:name="android.intent.category.DEFAULT" />
      </intent-filter>
    </receiver>
    <activity android:name="com.todoroo.astrid.core.DefaultsPreferences"
              android:theme="@android:style/Theme" 
              android:label="@string/EPr_defaults_header">
      <intent-filter>
        <action android:name="com.todoroo.astrid.SETTINGS" />
        <category android:name="android.intent.category.DEFAULT" />
      </intent-filter>
    </activity>
    <activity android:name="com.todoroo.astrid.activity.BeastModePreferenceActivity"
              android:theme="@android:style/Theme">
    </activity>
        
    <activity android:name="com.todoroo.astrid.core.OldTaskPreferences"
              android:theme="@android:style/Theme" 
              android:label="@string/EPr_manage_header">
      <intent-filter>
        <action android:name="com.todoroo.astrid.SETTINGS" />
        <category android:name="android.intent.category.DEFAULT" />
      </intent-filter>
    </activity>
    
    <!-- tags -->
    <receiver android:name="com.todoroo.astrid.tags.TagsPlugin">
      <intent-filter>
        <action android:name="com.todoroo.astrid.REQUEST_ADDONS" />
        <category android:name="android.intent.category.DEFAULT" />
      </intent-filter>
    </receiver>    
    <receiver android:name="com.todoroo.astrid.tags.TagFilterExposer">
      <intent-filter>
        <action android:name="com.todoroo.astrid.REQUEST_FILTERS" />
        <category android:name="android.intent.category.DEFAULT" />
      </intent-filter>
    </receiver>
    <receiver android:name="com.todoroo.astrid.tags.TagCustomFilterCriteriaExposer">
      <intent-filter>
        <action android:name="com.todoroo.astrid.REQUEST_CUSTOM_FILTER_CRITERIA" />
        <category android:name="android.intent.category.DEFAULT" />
      </intent-filter>
    </receiver>
    <receiver android:name="com.todoroo.astrid.tags.TagDetailExposer">
      <intent-filter>
        <action android:name="com.todoroo.astrid.REQUEST_DETAILS" />
        <category android:name="android.intent.category.DEFAULT" />
      </intent-filter>
    </receiver> 
    
    <!-- custom filters -->
    <receiver android:name="com.todoroo.astrid.core.CustomFilterExposer">
      <intent-filter android:priority="9000">
        <action android:name="com.todoroo.astrid.REQUEST_FILTERS" />
        <category android:name="android.intent.category.DEFAULT" />
      </intent-filter>
    </receiver>
    <activity android:name="com.todoroo.astrid.core.CustomFilterActivity" />
    <activity android:name="com.todoroo.astrid.core.CustomFilterExposer$DeleteActivity" android:theme="@style/Theme.FullTransparent" />
    <activity android:name="com.todoroo.astrid.tags.TagFilterExposer$DeleteTagActivity" android:theme="@style/Theme.FullTransparent" />
    <activity android:name="com.todoroo.astrid.tags.TagFilterExposer$RenameTagActivity" android:theme="@style/Theme.FullTransparent" />

    <!-- alarms -->
    <receiver android:name="com.todoroo.astrid.alarms.AlarmTaskRepeatListener">
      <intent-filter>
        <action android:name="com.todoroo.astrid.TASK_REPEATED" />
        <category android:name="android.intent.category.DEFAULT" />
      </intent-filter>
    </receiver>    
    <receiver android:name="com.todoroo.astrid.alarms.AlarmDetailExposer">
      <intent-filter>
        <action android:name="com.todoroo.astrid.REQUEST_DETAILS" />
        <category android:name="android.intent.category.DEFAULT" />
      </intent-filter>
    </receiver>    
            
    <!-- actfm -->
    <activity android:name="com.todoroo.astrid.actfm.ActFmLoginActivity"
              android:configChanges="keyboardHidden"/>
    <activity android:name="com.todoroo.astrid.actfm.OAuthLoginActivity" />
    <activity android:name="com.todoroo.astrid.actfm.ActFmPreferences"
              android:theme="@android:style/Theme"
              android:label="@string/actfm_APr_header">
      <meta-data android:name="category"
                 android:resource="@string/SyP_label" />
      <intent-filter>   
        <action android:name="com.todoroo.astrid.SETTINGS" />
        <category android:name="android.intent.category.DEFAULT" />
      </intent-filter>
    </activity>
    <activity android:name="com.todoroo.astrid.actfm.ActFmGoogleAuthActivity" 
              android:theme="@style/Theme" android:configChanges="orientation|keyboardHidden"/>
    <service android:name="com.todoroo.astrid.actfm.ActFmBackgroundService">
      <intent-filter>
        <action android:name="com.todoroo.astrid.actfm.SYNC" />
        <category android:name="android.intent.category.DEFAULT" />
      </intent-filter>
    </service>
    <activity android:name="com.todoroo.astrid.actfm.TagViewWrapperActivity"
              android:windowSoftInputMode="stateHidden|adjustResize"
              android:theme="@style/Theme">
        <intent-filter>
          <action android:name="android.intent.action.VIEW" />
          <category android:name="android.intent.category.DEFAULT" />
      </intent-filter>
    </activity>
    <activity android:name="com.todoroo.astrid.actfm.TagCreateActivity"
              android:theme="@android:style/Theme.Dialog"/>
    <activity android:name="com.todoroo.astrid.actfm.TagSettingsActivity"
              android:windowSoftInputMode="stateHidden"
              android:theme="@style/Theme_Dialog"/>
    <activity android:name="com.todoroo.astrid.actfm.TagUpdatesActivity"
              android:windowSoftInputMode="stateHidden"/>
    <!-- <receiver android:name="com.todoroo.astrid.actfm.EditPeopleExposer">
      <intent-filter>
        <action android:name="com.todoroo.astrid.REQUEST_ACTIONS" />
        <action android:name="com.todoroo.astrid.EDIT_PEOPLE" />
        <category android:name="android.intent.category.DEFAULT" />
      </intent-filter>
    </receiver> -->
    <receiver android:name="com.timsu.astrid.C2DMReceiver" permission="com.google.android.c2dm.permission.SEND">
      <!-- Receive the actual message -->
      <intent-filter>
          <action android:name="com.google.android.c2dm.intent.RECEIVE" />
          <category android:name="com.timsu.astrid" />
      </intent-filter>
      <!-- Receive the registration id -->
      <intent-filter>
          <action android:name="com.google.android.c2dm.intent.REGISTRATION" />
          <category android:name="com.timsu.astrid" />
      </intent-filter>
    </receiver>                
    
    <!-- gtasks -->
    <activity android:name="com.todoroo.astrid.gtasks.GtasksListActivity"
              android:windowSoftInputMode="stateHidden|adjustResize"
              android:theme="@style/Theme">
      <intent-filter>
        <action android:name="android.intent.action.MAIN" />
        <category android:name="android.intent.category.DEFAULT" />
      </intent-filter>
    </activity>
    <activity android:name="com.todoroo.astrid.gtasks.auth.GtasksAuthTokenProvider"/>
    <activity android:name="com.todoroo.astrid.gtasks.auth.GtasksLoginActivity" 
              android:theme="@style/Theme" android:configChanges="orientation|keyboardHidden"/>
    <receiver android:name="com.todoroo.astrid.gtasks.GtasksCustomFilterCriteriaExposer">
      <intent-filter>
        <action android:name="com.todoroo.astrid.REQUEST_CUSTOM_FILTER_CRITERIA" />
        <category android:name="android.intent.category.DEFAULT" />
      </intent-filter>
    </receiver>
    <receiver android:name="com.todoroo.astrid.gtasks.GtasksFilterExposer">
      <intent-filter>
        <action android:name="com.todoroo.astrid.REQUEST_FILTERS" />
        <category android:name="android.intent.category.DEFAULT" />
      </intent-filter>
    </receiver>
    <activity android:name="com.todoroo.astrid.gtasks.GtasksListAdder"
              android:theme="@android:style/Theme.Dialog"/>
    <receiver android:name="com.todoroo.astrid.gtasks.GtasksDetailExposer">
      <intent-filter>
        <action android:name="com.todoroo.astrid.REQUEST_DETAILS" />
        <category android:name="android.intent.category.DEFAULT" />
      </intent-filter>
    </receiver>
    <activity android:name="com.todoroo.astrid.gtasks.GtasksPreferences"
              android:theme="@android:style/Theme"
              android:label="@string/gtasks_GPr_header">
      <meta-data android:name="category"
                 android:resource="@string/SyP_label" />
      <intent-filter>   
        <action android:name="com.todoroo.astrid.SETTINGS" />
        <category android:name="android.intent.category.DEFAULT" />
      </intent-filter>
    </activity>
    <service android:name="com.todoroo.astrid.gtasks.GtasksBackgroundService">
      <intent-filter>
        <action android:name="com.todoroo.astrid.gtasks.SYNC" />
        <category android:name="android.intent.category.DEFAULT" />
      </intent-filter>
    </service>        
    <receiver android:name="com.todoroo.astrid.gtasks.GtasksSyncActionExposer">
      <intent-filter>
        <action android:name="com.todoroo.astrid.REQUEST_SYNC_ACTIONS" />
        <category android:name="android.intent.category.DEFAULT" />
      </intent-filter>
    </receiver>
    <receiver android:name="com.todoroo.astrid.gtasks.GtasksStartupReceiver">
      <intent-filter>
        <action android:name="android.intent.action.BOOT_COMPLETED" />
        <category android:name="android.intent.category.DEFAULT" />
      </intent-filter>
    </receiver>
    
    <!-- repeats -->
    <receiver android:name="com.todoroo.astrid.repeats.RepeatsPlugin">
      <intent-filter>
        <action android:name="com.todoroo.astrid.REQUEST_ADDONS" />
        <category android:name="android.intent.category.DEFAULT" />
      </intent-filter>
    </receiver>    
    <receiver android:name="com.todoroo.astrid.repeats.RepeatTaskCompleteListener">
      <intent-filter android:priority="1">
        <action android:name="com.todoroo.astrid.TASK_COMPLETED" />
        <category android:name="android.intent.category.DEFAULT" />
      </intent-filter>
    </receiver>
    <receiver android:name="com.todoroo.astrid.repeats.RepeatDetailExposer">
      <intent-filter>
        <action android:name="com.todoroo.astrid.REQUEST_DETAILS" />
        <category android:name="android.intent.category.DEFAULT" />
      </intent-filter>
    </receiver>    
    
    <!-- calendar -->
    <receiver android:name="com.todoroo.astrid.gcal.GCalTaskCompleteListener">
      <intent-filter android:priority="2">
        <action android:name="com.todoroo.astrid.TASK_COMPLETED" />
        <category android:name="android.intent.category.DEFAULT" />
      </intent-filter>
    </receiver>
    
    <!-- backup -->
    <service android:name="com.todoroo.astrid.backup.BackupService"/>
    <activity android:name="com.todoroo.astrid.backup.BackupActivity"
              android:theme="@style/Theme_Dialog" />
    <activity android:name="com.todoroo.astrid.backup.BackupPreferences"
              android:theme="@android:style/Theme" 
              android:label="@string/backup_BPr_header">
      <intent-filter>
        <action android:name="com.todoroo.astrid.SETTINGS" />
        <category android:name="android.intent.category.DEFAULT" />
      </intent-filter>
    </activity>
    <receiver android:name="com.todoroo.astrid.backup.BackupStartupReceiver">
      <intent-filter>
        <action android:name="android.intent.action.BOOT_COMPLETED" />
        <category android:name="android.intent.category.DEFAULT" />
      </intent-filter>
    </receiver>
        
    <!-- locale -->
    <activity android:name="com.todoroo.astrid.locale.LocaleEditAlerts"
              android:label="@string/locale_edit_alerts_title"
              android:icon="@drawable/icon_32"
              android:exported="true">
      <intent-filter>
        <action android:name="com.twofortyfouram.locale.intent.action.EDIT_SETTING" />
      </intent-filter>
    </activity>
    <receiver android:name="com.todoroo.astrid.locale.LocaleReceiver">
      <intent-filter>
        <action android:name="com.twofortyfouram.locale.intent.action.FIRE_SETTING" />
      </intent-filter>
    </receiver>
    
    <!-- notes -->
    <receiver android:name="com.todoroo.astrid.notes.NotesDetailExposer">
      <intent-filter>
        <action android:name="com.todoroo.astrid.REQUEST_DETAILS" />
        <category android:name="android.intent.category.DEFAULT" />
      </intent-filter>
    </receiver>
    <activity android:name="com.todoroo.astrid.notes.EditNoteActivity" 
              android:theme="@style/Theme_Dialog"/>
    <!-- <receiver android:name="com.todoroo.astrid.notes.EditNoteExposer">
      <intent-filter>
        <action android:name="com.todoroo.astrid.REQUEST_ACTIONS" />
        <action android:name="com.todoroo.astrid.EDIT_NOTES" />
        <category android:name="android.intent.category.DEFAULT" />
      </intent-filter>
    </receiver>       -->
                  
    <!-- timers -->
    <!-- <receiver android:name="com.todoroo.astrid.timers.TimerActionExposer">
      <intent-filter>
        <action android:name="com.todoroo.astrid.REQUEST_ACTIONS" />
        <action android:name="com.todoroo.astrid.TIMER_BUTTON" />
        <category android:name="android.intent.category.DEFAULT" />
      </intent-filter>
    </receiver> -->
    <receiver android:name="com.todoroo.astrid.timers.TimerFilterExposer">
      <intent-filter android:priority="10000">
        <action android:name="com.todoroo.astrid.REQUEST_FILTERS" />
        <category android:name="android.intent.category.DEFAULT" />
      </intent-filter>
    </receiver>    
    <receiver android:name="com.todoroo.astrid.timers.TimerTaskCompleteListener">
      <intent-filter>
        <action android:name="com.todoroo.astrid.TASK_COMPLETED" />
        <category android:name="android.intent.category.DEFAULT" />
      </intent-filter>
    </receiver>
              
    <!-- reminders -->        
    <activity android:name="com.todoroo.astrid.reminders.ReminderPreferences"
              android:theme="@android:style/Theme" 
              android:label="@string/rmd_EPr_alerts_header">
      <intent-filter>
        <action android:name="com.todoroo.astrid.SETTINGS" />
        <category android:name="android.intent.category.DEFAULT" />
      </intent-filter>
    </activity>
    <receiver android:name="com.todoroo.astrid.reminders.ReminderStartupReceiver">
      <intent-filter>
        <action android:name="android.intent.action.BOOT_COMPLETED" />
        <category android:name="android.intent.category.DEFAULT" />
      </intent-filter>
    </receiver>
    <activity android:name="com.todoroo.astrid.reminders.NotificationWrapperActivity"
              android:launchMode="singleTask"
              android:finishOnTaskLaunch="true"
              android:clearTaskOnLaunch="true">
    </activity>
    <service android:name="com.todoroo.astrid.reminders.ReminderSchedulingService"/>
              
    <!-- producteev -->
    <receiver android:name="com.todoroo.astrid.producteev.ProducteevFilterExposer">
      <intent-filter>
        <action android:name="com.todoroo.astrid.REQUEST_FILTERS" />
        <category android:name="android.intent.category.DEFAULT" />
      </intent-filter>
    </receiver>
    <receiver android:name="com.todoroo.astrid.producteev.ProducteevCustomFilterCriteriaExposer">
      <intent-filter>
        <action android:name="com.todoroo.astrid.REQUEST_CUSTOM_FILTER_CRITERIA" />
        <category android:name="android.intent.category.DEFAULT" />
      </intent-filter>
    </receiver>
    <activity android:name="com.todoroo.astrid.producteev.ProducteevPreferences"
              android:theme="@android:style/Theme"
              android:label="@string/producteev_PPr_header">
      <meta-data android:name="category"
                 android:resource="@string/SyP_label" />
      <intent-filter>   
        <action android:name="com.todoroo.astrid.SETTINGS" />
        <category android:name="android.intent.category.DEFAULT" />
      </intent-filter>
    </activity>
    <activity android:name="com.todoroo.astrid.producteev.ProducteevLoginActivity"
              android:configChanges="orientation|keyboardHidden" />
    <service android:name="com.todoroo.astrid.producteev.ProducteevBackgroundService">
      <intent-filter>
        <action android:name="com.todoroo.astrid.producteev.SYNC" />
        <category android:name="android.intent.category.DEFAULT" />
      </intent-filter>
    </service>
    <receiver android:name="com.todoroo.astrid.producteev.ProducteevStartupReceiver">
      <intent-filter>
        <action android:name="android.intent.action.BOOT_COMPLETED" />
        <category android:name="android.intent.category.DEFAULT" />
      </intent-filter>
    </receiver>
    <receiver android:name="com.todoroo.astrid.producteev.ProducteevDetailExposer">
      <intent-filter>
        <action android:name="com.todoroo.astrid.REQUEST_DETAILS" />
        <category android:name="android.intent.category.DEFAULT" />
      </intent-filter>
    </receiver>    
    <receiver android:name="com.todoroo.astrid.producteev.ProducteevSyncActionExposer">
      <intent-filter>
        <action android:name="com.todoroo.astrid.REQUEST_SYNC_ACTIONS" />
        <category android:name="android.intent.category.DEFAULT" />
      </intent-filter>
    </receiver>    

    <!-- rmilk -->
    <receiver android:name="org.weloveastrid.rmilk.MilkFilterExposer">
      <intent-filter>
        <action android:name="com.todoroo.astrid.REQUEST_FILTERS" />
        <category android:name="android.intent.category.DEFAULT" />
      </intent-filter>
    </receiver>
    <receiver android:name="org.weloveastrid.rmilk.MilkDetailExposer">
      <intent-filter>
        <action android:name="com.todoroo.astrid.REQUEST_DETAILS" />
        <category android:name="android.intent.category.DEFAULT" />
      </intent-filter>
    </receiver>
    <activity android:name="org.weloveastrid.rmilk.MilkLoginActivity" />
    <activity android:name="org.weloveastrid.rmilk.MilkPreferences"
              android:theme="@android:style/Theme"
              android:icon="@drawable/icon"
              android:label="@string/rmilk_MPr_header">
      <meta-data android:name="category"
                 android:resource="@string/SyP_label" />
      <intent-filter>   
        <action android:name="com.todoroo.astrid.SETTINGS" />
        <category android:name="android.intent.category.DEFAULT" />
      </intent-filter>
    </activity>
    <service android:name="org.weloveastrid.rmilk.MilkBackgroundService"/>
    <receiver android:name="org.weloveastrid.rmilk.MilkStartupReceiver">
      <intent-filter>
        <action android:name="android.intent.action.BOOT_COMPLETED" />
        <category android:name="android.intent.category.DEFAULT" />
      </intent-filter>
      <intent-filter>
        <action android:name="com.todoroo.astrid.STARTUP" />
        <category android:name="android.intent.category.DEFAULT" />
      </intent-filter>
    </receiver>
    <receiver android:name="org.weloveastrid.rmilk.MilkSyncActionExposer">
      <intent-filter>
        <action android:name="com.todoroo.astrid.REQUEST_SYNC_ACTIONS" />
        <category android:name="android.intent.category.DEFAULT" />
      </intent-filter>
    </receiver>    

    <!-- other task actions -->
    <receiver android:name="com.todoroo.astrid.core.LinkActionExposer">
      <intent-filter>
        <action android:name="com.todoroo.astrid.REQUEST_ACTIONS" />
        <category android:name="android.intent.category.DEFAULT" />
      </intent-filter>
    </receiver>
    <activity android:name="com.todoroo.astrid.welcome.tutorial.WelcomeWalkthrough"
              android:windowSoftInputMode="stateHidden"
              android:screenOrientation="portrait"></activity>
    
  </application>

</manifest><|MERGE_RESOLUTION|>--- conflicted
+++ resolved
@@ -1,13 +1,8 @@
 <?xml version="1.0" encoding="utf-8"?>
 <manifest xmlns:android="http://schemas.android.com/apk/res/android"
           package="com.timsu.astrid"
-<<<<<<< HEAD
           android:versionName="4.0-dev"
           android:versionCode="250">
-=======
-          android:versionName="3.9.2.3"
-          android:versionCode="210">
->>>>>>> 15db4fbd
           
   <!-- widgets, alarms, and services will break if Astrid is installed on SD card -->
   <!--    android:installLocation="internalOnly"> -->
