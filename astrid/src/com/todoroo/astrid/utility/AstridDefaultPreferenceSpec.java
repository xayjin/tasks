package com.todoroo.astrid.utility;

import android.content.Context;
import android.content.SharedPreferences;
import android.content.SharedPreferences.Editor;
import android.content.res.Resources;

import com.timsu.astrid.R;
import com.todoroo.andlib.service.ContextManager;
import com.todoroo.andlib.utility.Preferences;
import com.todoroo.astrid.activity.BeastModePreferences;
import com.todoroo.astrid.core.SortHelper;
import com.todoroo.astrid.data.Task;
import com.todoroo.astrid.service.ThemeService;

public class AstridDefaultPreferenceSpec extends AstridPreferenceSpec {

    public static interface PreferenceExtras {
        public void setExtras(Context context, SharedPreferences prefs, Editor editor, Resources r, boolean ifUnset);
    }

    @Override
    public void setIfUnset() {
        PreferenceExtras extras = new PreferenceExtras() {
            @Override
            public void setExtras(Context context, SharedPreferences prefs, Editor editor, Resources r, boolean ifUnset) {
                String dragDropTestInitialized = "android_drag_drop_initialized"; //$NON-NLS-1$
                if (!Preferences.getBoolean(dragDropTestInitialized, false)) {
                    SharedPreferences publicPrefs = AstridPreferences.getPublicPrefs(context);
                    if (publicPrefs != null) {
                        Editor edit = publicPrefs.edit();
                        if (edit != null) {
                            edit.putInt(SortHelper.PREF_SORT_FLAGS, SortHelper.FLAG_DRAG_DROP);
                            edit.putInt(SortHelper.PREF_SORT_SORT, SortHelper.SORT_AUTO);
                            edit.commit();
                            Preferences.setInt(AstridPreferences.P_SUBTASKS_HELP, 1);
                        }
                    }
                    Preferences.setBoolean(dragDropTestInitialized, true);
                }
                BeastModePreferences.setDefaultOrder(context, false);

                if ("white-blue".equals(Preferences.getStringValue(R.string.p_theme))) { //$NON-NLS-1$ migrate from when white-blue wasn't the default
                    Preferences.setString(R.string.p_theme, ThemeService.THEME_WHITE);
                }

                if (Constants.MARKET_STRATEGY.defaultPhoneLayout()) {
                    setPreference(prefs, editor, r, R.string.p_force_phone_layout, true, ifUnset);
                }
            }
        };

        setPrefs(extras, true);
    }

    @Override
    public void resetDefaults() {
        PreferenceExtras extras = new PreferenceExtras() {
            @Override
            public void setExtras(Context context, SharedPreferences prefs, Editor editor, Resources r, boolean ifUnset) {
                SharedPreferences publicPrefs = AstridPreferences.getPublicPrefs(context);
                if (publicPrefs != null) {
                    Editor edit = publicPrefs.edit();
                    if (edit != null) {
                        edit.putInt(SortHelper.PREF_SORT_FLAGS, SortHelper.FLAG_DRAG_DROP);
                        edit.putInt(SortHelper.PREF_SORT_SORT, SortHelper.SORT_AUTO);
                        edit.commit();
                        Preferences.setInt(AstridPreferences.P_SUBTASKS_HELP, 1);
                    }
                }
                Preferences.setString(R.string.p_theme, ThemeService.THEME_WHITE);
                setPreference(prefs, editor, r, R.string.p_force_phone_layout, Constants.MARKET_STRATEGY.defaultPhoneLayout(), ifUnset);

                BeastModePreferences.setDefaultOrder(context, true);
            }
        };

        setPrefs(extras, false);
    }

    private static void setPrefs(PreferenceExtras extras, boolean ifUnset) {
        Context context = ContextManager.getContext();
        SharedPreferences prefs = Preferences.getPrefs(context);
        Editor editor = prefs.edit();
        Resources r = context.getResources();

        setPreference(prefs, editor, r, R.string.p_default_urgency_key, 0, ifUnset);
        setPreference(prefs, editor, r, R.string.p_default_importance_key, 2, ifUnset);
        setPreference(prefs, editor, r, R.string.p_default_hideUntil_key, 0, ifUnset);
        setPreference(prefs, editor, r, R.string.p_default_reminders_key, Task.NOTIFY_AT_DEADLINE | Task.NOTIFY_AFTER_DEADLINE, ifUnset);
        setPreference(prefs, editor, r, R.string.p_rmd_default_random_hours, 0, ifUnset);
        setPreference(prefs, editor, r, R.string.p_fontSize, 16, ifUnset);
        setPreference(prefs, editor, r, R.string.p_showNotes, false, ifUnset);

        setPreference(prefs, editor, r, R.string.p_use_contact_picker, true, ifUnset);
        setPreference(prefs, editor, r, R.string.p_field_missed_calls, true, ifUnset);

        setPreference(prefs, editor, r, R.string.p_third_party_addons, false, ifUnset);
        setPreference(prefs, editor, r, R.string.p_end_at_deadline, true, ifUnset);

        setPreference(prefs, editor, r, R.string.p_rmd_persistent, true, ifUnset);

        setPreference(prefs, editor, r, R.string.p_ideas_tab_enabled, false, ifUnset);
        setPreference(prefs, editor, r, R.string.p_autoIdea, false, ifUnset);

        setPreference(prefs, editor, r, R.string.p_show_today_filter, true, ifUnset);
        setPreference(prefs, editor, r, R.string.p_show_recently_modified_filter, true, ifUnset);
        setPreference(prefs, editor, r, R.string.p_show_ive_assigned_filter, true, ifUnset);
        setPreference(prefs, editor, r, R.string.p_show_not_in_list_filter, true, ifUnset);

        setPreference(prefs, editor, r, R.string.p_show_menu_search, true, ifUnset);
        setPreference(prefs, editor, r, R.string.p_show_menu_friends, true, ifUnset);
        setPreference(prefs, editor, r, R.string.p_show_featured_lists, true, ifUnset);
        setPreference(prefs, editor, r, R.string.p_show_menu_sync, true, ifUnset);
        setPreference(prefs, editor, r, R.string.p_show_menu_sort, true, ifUnset);
        setPreference(prefs, editor, r, R.string.p_show_menu_addons, true, ifUnset);

        setPreference(prefs, editor, r, R.string.p_calendar_reminders, true, ifUnset);

        setPreference(prefs, editor, r, R.string.p_use_filters, true, ifUnset);

        setPreference(prefs, editor, r, R.string.p_show_list_members, true, ifUnset);
        setPreference(prefs, editor, r, R.string.p_rmd_social, true, ifUnset);

        setPreference(prefs, editor, r, R.string.p_theme, ThemeService.THEME_WHITE, ifUnset);

        setPreference(prefs, editor, r, R.string.p_force_phone_layout, false, ifUnset);

        setPreference(prefs, editor, r, R.string.p_show_quickadd_controls, true, ifUnset);

        setPreference(prefs, editor, r, R.string.p_show_task_edit_comments, true, ifUnset);

<<<<<<< HEAD
        setPreference(prefs, editor, r, R.string.p_taskRowStyle_v2,
                ABChooser.readChoiceForTest(ABTests.AB_TITLE_ONLY) == 0 ? "1" : "2", ifUnset); //$NON-NLS-1$ //$NON-NLS-2$
=======
        setPreference(prefs, editor, r, R.string.p_taskRowStyle_v2, "0", ifUnset); //$NON-NLS-1$
>>>>>>> a1910633

        setPreference(prefs, editor, r, R.string.p_use_date_shortcuts, false, ifUnset);

        extras.setExtras(context, prefs, editor, r, ifUnset);

        editor.commit();
    }
}<|MERGE_RESOLUTION|>--- conflicted
+++ resolved
@@ -130,12 +130,7 @@
 
         setPreference(prefs, editor, r, R.string.p_show_task_edit_comments, true, ifUnset);
 
-<<<<<<< HEAD
-        setPreference(prefs, editor, r, R.string.p_taskRowStyle_v2,
-                ABChooser.readChoiceForTest(ABTests.AB_TITLE_ONLY) == 0 ? "1" : "2", ifUnset); //$NON-NLS-1$ //$NON-NLS-2$
-=======
-        setPreference(prefs, editor, r, R.string.p_taskRowStyle_v2, "0", ifUnset); //$NON-NLS-1$
->>>>>>> a1910633
+        setPreference(prefs, editor, r, R.string.p_taskRowStyle_v2, "1", ifUnset); //$NON-NLS-1$
 
         setPreference(prefs, editor, r, R.string.p_use_date_shortcuts, false, ifUnset);
 
