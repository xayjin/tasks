/*
 * ASTRID: Android's Simple Task Recording Dashboard
 *
 * Copyright (c) 2009 Tim Su
 *
 * This program is free software; you can redistribute it and/or modify
 * it under the terms of the GNU General Public License as published by
 * the Free Software Foundation; either version 2 of the License, or
 * (at your option) any later version.
 *
 * This program is distributed in the hope that it will be useful, but
 * WITHOUT ANY WARRANTY; without even the implied warranty of MERCHANTABILITY
 * or FITNESS FOR A PARTICULAR PURPOSE. See the GNU General Public License
 * for more details.
 *
 * You should have received a copy of the GNU General Public License along
 * with this program; if not, write to the Free Software Foundation, Inc.,
 * 59 Temple Place, Suite 330, Boston, MA 02111-1307 USA
 */
package com.todoroo.astrid.activity;

import java.util.ArrayList;
import java.util.Collections;
import java.util.HashMap;
import java.util.List;

import android.app.Activity;
import android.app.AlertDialog;
import android.app.Dialog;
import android.content.BroadcastReceiver;
import android.content.ContentValues;
import android.content.Context;
import android.content.DialogInterface;
import android.content.Intent;
import android.content.IntentFilter;
import android.os.Bundle;
import android.speech.RecognizerIntent;
import android.support.v4.app.Fragment;
import android.support.v4.app.SupportActivity;
import android.support.v4.view.Menu;
import android.support.v4.view.MenuItem;
import android.text.TextUtils;
import android.util.DisplayMetrics;
import android.util.Log;
import android.view.KeyEvent;
import android.view.LayoutInflater;
import android.view.MenuInflater;
import android.view.View;
import android.view.ViewGroup;
import android.view.ViewGroup.LayoutParams;
import android.view.animation.Animation;
import android.view.animation.AnimationUtils;
import android.widget.Button;
import android.widget.EditText;
import android.widget.ImageButton;
import android.widget.LinearLayout;
import android.widget.RemoteViews;
import android.widget.ScrollView;
import android.widget.TextView;
import android.widget.Toast;

import com.timsu.astrid.R;
import com.todoroo.andlib.service.Autowired;
import com.todoroo.andlib.service.DependencyInjectionService;
import com.todoroo.andlib.service.ExceptionService;
import com.todoroo.andlib.utility.AndroidUtilities;
import com.todoroo.andlib.utility.DateUtilities;
import com.todoroo.andlib.utility.DialogUtilities;
import com.todoroo.andlib.utility.Preferences;
import com.todoroo.astrid.actfm.EditPeopleControlSet;
import com.todoroo.astrid.actfm.sync.ActFmPreferenceService;
import com.todoroo.astrid.api.AstridApiConstants;
import com.todoroo.astrid.dao.Database;
import com.todoroo.astrid.data.Task;
import com.todoroo.astrid.gcal.GCalControlSet;
import com.todoroo.astrid.helper.TaskEditControlSet;
import com.todoroo.astrid.notes.EditNoteActivity;
import com.todoroo.astrid.opencrx.OpencrxControlSet;
import com.todoroo.astrid.opencrx.OpencrxCoreUtils;
import com.todoroo.astrid.producteev.ProducteevControlSet;
import com.todoroo.astrid.producteev.ProducteevUtilities;
import com.todoroo.astrid.reminders.Notifications;
import com.todoroo.astrid.repeats.RepeatControlSet;
import com.todoroo.astrid.service.AddOnService;
import com.todoroo.astrid.service.MetadataService;
import com.todoroo.astrid.service.StartupService;
import com.todoroo.astrid.service.StatisticsConstants;
import com.todoroo.astrid.service.StatisticsService;
import com.todoroo.astrid.service.TaskService;
import com.todoroo.astrid.service.ThemeService;
import com.todoroo.astrid.tags.TagsControlSet;
import com.todoroo.astrid.timers.TimerActionControlSet;
import com.todoroo.astrid.timers.TimerControlSet;
import com.todoroo.astrid.ui.DeadlineControlSet;
import com.todoroo.astrid.ui.EditNotesControlSet;
import com.todoroo.astrid.ui.EditTitleControlSet;
import com.todoroo.astrid.ui.HideUntilControlSet;
import com.todoroo.astrid.ui.ImportanceControlSet;
import com.todoroo.astrid.ui.ReminderControlSet;
import com.todoroo.astrid.voice.VoiceInputAssistant;
import com.todoroo.astrid.welcome.HelpInfoPopover;

/**
 * This activity is responsible for creating new tasks and editing existing
 * ones. It saves a task when it is paused (screen rotated, back button
 * pressed) as long as the task has a title.
 *
 * @author timsu
 *
 */
public final class TaskEditActivity extends Fragment {

    // --- bundle tokens

    /**
     * Task ID
     */
    public static final String TOKEN_ID = "id"; //$NON-NLS-1$

    /**
     * Content Values to set
     */
    public static final String TOKEN_VALUES = "v"; //$NON-NLS-1$

    /**
     * Task in progress (during orientation change)
     */
    private static final String TASK_IN_PROGRESS = "task_in_progress"; //$NON-NLS-1$

    /**
     * Tab to start on
     */
    public static final String TOKEN_TAB = "tab"; //$NON-NLS-1$

    // --- request codes

    private static final int REQUEST_LOG_IN = 0;
    private static final int REQUEST_VOICE_RECOG = 1;

    // --- menu codes

    private static final int MENU_SAVE_ID = R.string.TEA_menu_save;
    private static final int MENU_DISCARD_ID = R.string.TEA_menu_discard;
    private static final int MENU_DELETE_ID = R.string.TEA_menu_delete;

    // --- result codes

    public static final int RESULT_CODE_SAVED = Activity.RESULT_FIRST_USER;
    public static final int RESULT_CODE_DISCARDED = Activity.RESULT_FIRST_USER + 1;
    public static final int RESULT_CODE_DELETED = Activity.RESULT_FIRST_USER + 2;

    public static final String TAB_BASIC = "basic"; //$NON-NLS-1$

    public static final String TAB_SHARE = "share"; //$NON-NLS-1$

    public static final String TAB_ALARMS = "alarms"; //$NON-NLS-1$

    public static final String TAB_MORE = "more"; //$NON-NLS-1$

    public static final String OVERRIDE_FINISH_ANIM = "finishAnim";

    // --- services

    @Autowired
    private ExceptionService exceptionService;

    @Autowired
    private Database database;

    @Autowired
    private TaskService taskService;

    @Autowired
    private MetadataService metadataService;

    @Autowired
    private AddOnService addOnService;

    @Autowired
    private ActFmPreferenceService actFmPreferenceService;

	// --- UI components

    private ImageButton voiceAddNoteButton;

    private EditPeopleControlSet peopleControlSet = null;
    private EditNotesControlSet notesControlSet = null;
    private HideUntilControlSet hideUntilControls = null;
    private TagsControlSet tagsControlSet = null;
    private EditText title;

    private final List<TaskEditControlSet> controls =
        Collections.synchronizedList(new ArrayList<TaskEditControlSet>());

	// --- other instance variables

    /** true if editing started with a new task */
    boolean isNewTask = false;

	/** task model */
	Task model = null;

	/** whether task should be saved when this activity exits */
	private boolean shouldSaveState = true;

	/** edit control receiver */
	private final ControlReceiver controlReceiver = new ControlReceiver();

    /** voice assistant for notes-creation */
    private VoiceInputAssistant voiceNoteAssistant;

    private EditText notesEditText;
    private ScrollView scrollView;

    private Dialog whenDialog;

    private boolean overrideFinishAnim;

    // --- fragment handling variables
    OnTaskEditDetailsClickedListener mListener;
    private boolean mDualFragments = false;

    /* ======================================================================
     * ======================================================= initialization
     * ====================================================================== */

    /** Container Activity must implement this interface and we ensure
     * that it does during the onAttach() callback
     */
    public interface OnTaskEditDetailsClickedListener {
        public void onTaskEditDetailsClicked(int category, int position);
    }


    @Override
    public void onAttach(SupportActivity activity) {
        super.onAttach(activity);
        // Check that the container activity has implemented the callback interface
        try {
            mListener = (OnTaskEditDetailsClickedListener) activity;
        } catch (ClassCastException e) {
            throw new ClassCastException(activity.toString()
                    + " must implement OnTaskEditDetailsClickedListener"); //$NON-NLS-1$
        }
    }

    public TaskEditActivity() {
        DependencyInjectionService.getInstance().inject(this);
    }

	@Override
	public void onCreate(Bundle savedInstanceState) {
		super.onCreate(savedInstanceState);
        // Tell the framework to try to keep this fragment around
        // during a configuration change.
        setRetainInstance(true);

		overrideFinishAnim = getActivity().getIntent().getBooleanExtra(OVERRIDE_FINISH_ANIM, true);

		new StartupService().onStartupApplication(getActivity());

		// if we were editing a task already, restore it
		if(savedInstanceState != null && savedInstanceState.containsKey(TASK_IN_PROGRESS)) {
		    Task task = savedInstanceState.getParcelable(TASK_IN_PROGRESS);
		    if(task != null) {
		        model = task;
		    }
		}

		getActivity().setResult(Activity.RESULT_OK);
    }

    /* ======================================================================
     * ==================================================== UI initialization
     * ====================================================================== */

    @Override
    public View onCreateView(LayoutInflater inflater, ViewGroup container,
            Bundle savedInstanceState) {
        super.onCreateView(inflater, container, savedInstanceState);

        View v = inflater.inflate(R.layout.task_edit_activity_new,
              container, false);

        return v;
    }

    @Override
    public void onActivityCreated(Bundle savedInstanceState) {
        super.onActivityCreated(savedInstanceState);
        // We have a menu item to show in action bar.
        setHasOptionsMenu(true);
        getSupportActivity().getSupportActionBar().setDisplayHomeAsUpEnabled(true);

        Fragment tasklistFrame = getFragmentManager().findFragmentById(R.id.tasklist_fragment);
        mDualFragments = (tasklistFrame != null) && tasklistFrame.isInLayout();

        setUpUIComponents();

        // disable keyboard until user requests it
        AndroidUtilities.suppressVirtualKeyboard(title);
    }

    /** Initialize UI components */
    private void setUpUIComponents() {
<<<<<<< HEAD
        scrollView = (ScrollView) getView().findViewById(R.id.edit_scroll);
=======
        setContentView(R.layout.task_edit_activity);
        scrollView = (ScrollView) findViewById(R.id.edit_scroll);
>>>>>>> 626c7f5c

        LinearLayout basicControls = (LinearLayout) getView().findViewById(R.id.basic_controls);
        LinearLayout whenDialogView = (LinearLayout) LayoutInflater.from(getActivity()).inflate(R.layout.task_edit_when_controls, null);
        LinearLayout whenControls = (LinearLayout) whenDialogView.findViewById(R.id.when_controls);
        LinearLayout whenHeader = (LinearLayout) getView().findViewById(R.id.when_header);
        LinearLayout moreControls = (LinearLayout) getView().findViewById(R.id.more_controls);

        constructWhenDialog(whenDialogView);

        HashMap<String, TaskEditControlSet> controlSetMap = new HashMap<String, TaskEditControlSet>();

        // populate control set
        EditTitleControlSet editTitle = new EditTitleControlSet(getActivity(), R.layout.control_set_title, Task.TITLE, R.id.title);
        title = (EditText) editTitle.getView().findViewById(R.id.title);
        controls.add(editTitle);
        controlSetMap.put(getString(R.string.TEA_ctrl_title_pref), editTitle);

        TimerActionControlSet timerAction = new TimerActionControlSet(getActivity(), editTitle.getView());
        controls.add(timerAction);

<<<<<<< HEAD
        controls.add(peopleControlSet = new EditPeopleControlSet(getActivity(), R.layout.control_set_assigned, R.layout.control_set_assigned_display, R.string.actfm_EPA_assign_label, REQUEST_LOG_IN));
        //basicControls.addView(peopleControlSet.getDisplayView());
        controlSetMap.put(getString(R.string.TEA_control_who), peopleControlSet);
=======
        controls.add(peopleControlSet = new EditPeopleControlSet(TaskEditActivity.this, R.layout.control_set_assigned, R.layout.control_set_assigned_display, R.string.actfm_EPA_assign_label, REQUEST_LOG_IN));
        controlSetMap.put(getString(R.string.TEA_ctrl_who_pref), peopleControlSet);
>>>>>>> 626c7f5c

        DeadlineControlSet deadlineControl = new DeadlineControlSet(getActivity(), R.layout.control_set_deadline, R.layout.control_set_deadline_display, whenHeader, R.id.aux_date, R.id.when_shortcut_container, R.id.when_label, R.id.when_image);
        controls.add(deadlineControl);
        whenControls.addView(deadlineControl.getDisplayView());

        RepeatControlSet repeatControls = new RepeatControlSet(getActivity(), R.layout.control_set_repeat, R.layout.control_set_repeat_display, R.string.repeat_enabled);
        controls.add(repeatControls);
        whenControls.addView(repeatControls.getDisplayView());

        GCalControlSet gcalControl = new GCalControlSet(getActivity(), R.layout.control_set_gcal, R.layout.control_set_gcal_display, R.string.gcal_TEA_addToCalendar_label);
        controls.add(gcalControl);
        whenControls.addView(gcalControl.getDisplayView());

        hideUntilControls = new HideUntilControlSet(getActivity(), R.layout.control_set_hide, R.layout.control_set_hide_display, R.string.hide_until_prompt);
        controls.add(hideUntilControls);
        whenControls.addView(hideUntilControls.getDisplayView());

        ImportanceControlSet importanceControl = new ImportanceControlSet(getActivity(), R.layout.control_set_importance);
        controls.add(importanceControl);
        importanceControl.addListener(editTitle);
        controlSetMap.put(getString(R.string.TEA_ctrl_importance_pref), importanceControl);

<<<<<<< HEAD
        TagsControlSet tagsControl = new TagsControlSet(getActivity(), R.layout.control_set_tags, R.layout.control_set_tags_display, R.string.TEA_tags_label);
        controls.add(tagsControl);
        //moreControls.addView(tagsControl.getDisplayView());
        controlSetMap.put(getString(R.string.TEA_control_lists), tagsControl);
=======
        tagsControlSet = new TagsControlSet(TaskEditActivity.this, R.layout.control_set_tags, R.layout.control_set_tags_display, R.string.TEA_tags_label);
        controls.add(tagsControlSet);
        controlSetMap.put(getString(R.string.TEA_ctrl_lists_pref), tagsControlSet);
>>>>>>> 626c7f5c

        notesControlSet = new EditNotesControlSet(getActivity(), R.layout.control_set_notes, R.layout.control_set_notes_display);
        notesEditText = (EditText) notesControlSet.getView().findViewById(R.id.notes);
        controls.add(notesControlSet);
        controlSetMap.put(getString(R.string.TEA_ctrl_notes_pref), notesControlSet);

        ReminderControlSet reminderControl = new ReminderControlSet(getActivity(), R.layout.control_set_reminders, R.layout.control_set_reminders_display);
        controls.add(reminderControl);
        controlSetMap.put(getString(R.string.TEA_ctrl_reminders_pref), reminderControl);

        TimerControlSet timerControl = new TimerControlSet(getActivity(), R.layout.control_set_timers, R.layout.control_set_timers_extras_display, R.string.TEA_timer_controls);
        timerAction.setListener(timerControl);
        controls.add(timerControl);
        controlSetMap.put(getString(R.string.TEA_ctrl_timer_pref), timerControl);

        try {
            if(ProducteevUtilities.INSTANCE.isLoggedIn()) {
                ProducteevControlSet producteevControl = new ProducteevControlSet(getActivity(), R.layout.control_set_producteev, R.layout.control_set_producteev_display, R.string.producteev_TEA_control_set_display);
                controls.add(producteevControl);
                basicControls.addView(producteevControl.getDisplayView());
                notesEditText.setHint(R.string.producteev_TEA_notes);
                //((TextView) notesControlSet.getView().findViewById(R.id.notes)).setHint(R.string.producteev_TEA_notes);
            }
        } catch (Exception e) {
            Log.e("astrid-error", "loading-control-set", e); //$NON-NLS-1$ //$NON-NLS-2$
        }

        try {
            if(OpencrxCoreUtils.INSTANCE.isLoggedIn()) {
                OpencrxControlSet ocrxControl = new OpencrxControlSet(getActivity(), R.layout.control_set_opencrx, R.layout.control_set_opencrx_display, R.string.opencrx_TEA_opencrx_title);
                controls.add(ocrxControl);
                basicControls.addView(ocrxControl.getDisplayView());
                notesEditText.setHint(R.string.opencrx_TEA_notes);
                //((TextView) notesControlSet.getView().findViewById(R.id.notes)).setHint(R.string.opencrx_TEA_notes);
            }
        } catch (Exception e) {
            Log.e("astrid-error", "loading-control-set", e); //$NON-NLS-1$ //$NON-NLS-2$
        }

        String[] itemOrder;
        String orderPreference = Preferences.getStringValue(BeastModePreferenceActivity.BEAST_MODE_ORDER_PREF);
        if (orderPreference != null)
            itemOrder = orderPreference.split(BeastModePreferenceActivity.BEAST_MODE_PREF_ITEM_SEPARATOR);
        else
<<<<<<< HEAD
            itemOrder = getResources().getStringArray(R.array.TEA_control_sets);
        String moreSectionTrigger = getString(R.string.TEA_control_more_section);
        String whenViewDescriptor = getString(R.string.TEA_control_when);
        View whenView = getView().findViewById(R.id.when_container);
        String shareViewDescriptor = getString(R.string.TEA_control_share);
=======
            itemOrder = getResources().getStringArray(R.array.TEA_control_sets_prefs);
        String moreSectionTrigger = getString(R.string.TEA_ctrl_more_pref);
        String whenViewDescriptor = getString(R.string.TEA_ctrl_when_pref);
        View whenView = findViewById(R.id.when_container);
        String shareViewDescriptor = getString(R.string.TEA_ctrl_share_pref);
>>>>>>> 626c7f5c
        LinearLayout section = basicControls;
        for (int i = 0; i < itemOrder.length; i++) {
            String item = itemOrder[i];
            if (item.equals(moreSectionTrigger)) {
                section = moreControls;
            } else {
                TaskEditControlSet curr = controlSetMap.get(item);
                if (item.equals(shareViewDescriptor))
                    section.addView(peopleControlSet.getSharedWithRow());
                else if (item.equals(whenViewDescriptor)) {
                    LinearLayout parent = (LinearLayout) whenView.getParent();
                    parent.removeView(whenView);
                    section.addView(whenView);
                } else if (curr != null)
                    section.addView(curr.getDisplayView());
            }
        }
        if (moreControls.getChildCount() == 0)
            getView().findViewById(R.id.more_header).setVisibility(View.GONE);



        // Load task data in background
        new TaskEditBackgroundLoader().start();
    }

    /** Set up button listeners */
    private void setUpListeners() {
        final View.OnClickListener mSaveListener = new View.OnClickListener() {
            public void onClick(View v) {
                saveButtonClick();
            }
        };
        final View.OnClickListener mDiscardListener = new View.OnClickListener() {
            public void onClick(View v) {
                discardButtonClick();
            }
        };
        final View.OnClickListener mExpandWhenListener = new View.OnClickListener() {
            @Override
            public void onClick(View v) {
                if (whenDialog != null)
                    whenDialog.show();
                Preferences.setBoolean(R.string.p_showed_when_row, true);
            }
        };
        final View.OnClickListener mExpandMoreListener = new View.OnClickListener() {
            final Animation fadeIn = AnimationUtils.loadAnimation(getActivity(), android.R.anim.fade_in);
            final Animation fadeOut = AnimationUtils.loadAnimation(getActivity(), android.R.anim.fade_out);
            @Override
            public void onClick(View v) {
                fadeIn.setDuration(300);
                fadeOut.setDuration(300);
                View moreView = getView().findViewById(R.id.more_controls);
                View moreHeader = getView().findViewById(R.id.more_header);
                if (moreView.getVisibility() == View.GONE) {
                    moreView.setVisibility(View.VISIBLE);
                    moreView.startAnimation(fadeIn);
                    moreHeader.setVisibility(View.GONE);
                    moreHeader.startAnimation(fadeOut);
                }
            }
        };

        // set up save, cancel, and delete buttons
        try {
            Button saveButtonGeneral = (Button) getView().findViewById(R.id.save);
            saveButtonGeneral.setOnClickListener(mSaveListener);

<<<<<<< HEAD
            Button saveButton2 = (Button) getView().findViewById(R.id.save2);
            Button saveButton3 = (Button) getView().findViewById(R.id.save3);
            Button saveButton4 = (Button) getView().findViewById(R.id.save4);
            if (saveButton2 != null) {
                saveButton2.setOnClickListener(mSaveListener);
            }
            if (saveButton3 != null) {
                saveButton3.setOnClickListener(mSaveListener);
            }
            if (saveButton4 != null) {
                saveButton4.setOnClickListener(mSaveListener);
            }


            Button discardButtonGeneral = (Button) getView().findViewById(R.id.discard);
            discardButtonGeneral.setOnClickListener(mDiscardListener);

            Button discardButton2 = (Button) getView().findViewById(R.id.discard2);
            Button discardButton3 = (Button) getView().findViewById(R.id.discard3);
            Button discardButton4 = (Button) getView().findViewById(R.id.discard4);
            if (discardButton2 != null) {
                discardButton2.setOnClickListener(mDiscardListener);
            }
            if (discardButton3 != null) {
                discardButton3.setOnClickListener(mDiscardListener);
            }
            if (discardButton4 != null) {
                discardButton4.setOnClickListener(mDiscardListener);
            }

            getView().findViewById(R.id.when_header).setOnClickListener(mExpandWhenListener);
=======
            Button discardButtonGeneral = (Button) findViewById(R.id.discard);
            discardButtonGeneral.setOnClickListener(mDiscardListener);

            findViewById(R.id.when_header).setOnClickListener(mExpandWhenListener);
>>>>>>> 626c7f5c

            getView().findViewById(R.id.more_header).setOnClickListener(mExpandMoreListener);

            getView().findViewById(R.id.activity).setOnClickListener(new View.OnClickListener() {
                @Override
                public void onClick(View v) {
                    Intent launchIntent = new Intent(getActivity(), EditNoteActivity.class);
                    launchIntent.putExtra(EditNoteActivity.EXTRA_TASK_ID, model.getId());
                    startActivity(launchIntent);
                }
            });
        } catch (Exception e) {
            // error loading the proper activity
        }
    }

    private void constructWhenDialog(View whenDialogView) {
<<<<<<< HEAD
        int theme = ThemeService.getTheme();
        if (theme == R.style.Theme || theme == R.style.Theme_Transparent) {
            whenDialog = new Dialog(getActivity(), R.style.Theme_TEA_Dialog);//R.style.Theme_WhenDialog
            //whenDialogView.setBackgroundColor(getResources().getColor(android.R.color.black));
        } else {
            whenDialog = new Dialog(getActivity(), R.style.Theme_TEA_Dialog); //R.style.Theme_White_WhenDialog
            //whenDialogView.setBackgroundColor(getResources().getColor(android.R.color.white));
        }
=======
        int theme = ThemeService.getDialogTheme();
        whenDialog = new Dialog(this, theme);
>>>>>>> 626c7f5c

        Button dismissDialogButton = (Button) whenDialogView.findViewById(R.id.when_dismiss);
        dismissDialogButton.setOnClickListener(new View.OnClickListener() {
            @Override
            public void onClick(View v) {
<<<<<<< HEAD
                DialogUtilities.dismissDialog(getActivity(), whenDialog);
=======
                showWhenShortcutHelp();
                DialogUtilities.dismissDialog(TaskEditActivity.this, whenDialog);
>>>>>>> 626c7f5c
            }
        });

        whenDialog.setOnCancelListener(new DialogInterface.OnCancelListener() {
            @Override
            public void onCancel(DialogInterface dialog) {
                showWhenShortcutHelp();
            }
        });

        DisplayMetrics metrics = new DisplayMetrics();
        getActivity().getWindowManager().getDefaultDisplay().getMetrics(metrics);
        whenDialog.setTitle(R.string.TEA_when_dialog_title);
        whenDialog.addContentView(whenDialogView, new LayoutParams(metrics.widthPixels - (int)(30 * metrics.density), LayoutParams.WRAP_CONTENT));
    }

    private void showWhenShortcutHelp() {
        if (!Preferences.getBoolean(R.string.p_showed_when_shortcut, false)) {
            Preferences.setBoolean(R.string.p_showed_when_shortcut, true);
            Preferences.setBoolean(R.string.p_showed_when_row, true);
            HelpInfoPopover.showPopover(this, findViewById(R.id.when_shortcut_container), R.string.help_popover_when_shortcut, null);
        }
    }

    /**
     * Initialize task edit page in the background
     *
     * @author Tim Su <tim@todoroo.com>
     *
     */
    class TaskEditBackgroundLoader extends Thread {

        public void onUiThread() {
            // prepare and set listener for voice-button
            if(addOnService.hasPowerPack()) {
                voiceAddNoteButton = (ImageButton) notesControlSet.getView().findViewById(R.id.voiceAddNoteButton);
                voiceAddNoteButton.setVisibility(View.VISIBLE);
                int prompt = R.string.voice_edit_note_prompt;
                voiceNoteAssistant = new VoiceInputAssistant(getActivity(), voiceAddNoteButton,
                        notesEditText, REQUEST_VOICE_RECOG);
                voiceNoteAssistant.setAppend(true);
                voiceNoteAssistant.setLanguageModel(RecognizerIntent.LANGUAGE_MODEL_FREE_FORM);
                voiceNoteAssistant.configureMicrophoneButton(prompt);
            }

            // re-read all
            synchronized(controls) {
                for(TaskEditControlSet controlSet : controls)
                    controlSet.readFromTask(model);
                if (isNewTask) {
                    hideUntilControls.setDefaults();
                }
                autoExpand();
            }
        }

        private void autoExpand() {
            LinearLayout moreControls = (LinearLayout) findViewById(R.id.more_controls);
            LinearLayout moreHeader = (LinearLayout) findViewById(R.id.more_header);

            if (notesControlSet.hasNotes() && notesControlSet.getDisplayView().getParent() == moreControls) {
                moreHeader.performClick();
            } else if (tagsControlSet.hasLists() && tagsControlSet.getDisplayView().getParent() == moreControls) {
                moreHeader.performClick();
            }
        }

        @Override
        public void run() {
            AndroidUtilities.sleepDeep(500L);

            getActivity().runOnUiThread(new Runnable() {
                public void run() {
                    onUiThread();
                }
            });

            // set up listeners
            setUpListeners();
        }
    }

    /* ======================================================================
     * =============================================== model reading / saving
     * ====================================================================== */

    /**
     * Loads action item from the given intent
     * @param intent
     */
    @SuppressWarnings("nls")
    protected void loadItem(Intent intent) {
        if(model != null) {
            // came from bundle
            isNewTask = (model.getValue(Task.TITLE).length() == 0);
            return;
        }

        long idParam = intent.getLongExtra(TOKEN_ID, -1L);

        database.openForReading();
        if(idParam > -1L) {
            model = taskService.fetchById(idParam, Task.PROPERTIES);
            model.clearValue(Task.REMOTE_ID); // Having this can screw up autosync
        }

        // not found by id or was never passed an id
        if(model == null) {
            String valuesAsString = intent.getStringExtra(TOKEN_VALUES);
            ContentValues values = null;
            try {
                if(valuesAsString != null)
                    values = AndroidUtilities.contentValuesFromSerializedString(valuesAsString);
            } catch (Exception e) {
                // oops, can't serialize
            }
            model = TaskListActivity.createWithValues(values, null, taskService, metadataService);
        }

        if(model.getValue(Task.TITLE).length() == 0) {
            StatisticsService.reportEvent(StatisticsConstants.CREATE_TASK);
            isNewTask = true;

            // set deletion date until task gets a title
            model.setValue(Task.DELETION_DATE, DateUtilities.now());
        } else {
            StatisticsService.reportEvent(StatisticsConstants.EDIT_TASK);
        }

        if(model == null) {
            exceptionService.reportError("task-edit-no-task",
                    new NullPointerException("model"));
            getActivity().finish();
            return;
        }

        if (!isNewTask) {
            if (actFmPreferenceService.isLoggedIn()) {
                getView().findViewById(R.id.activityContainer).setVisibility(View.VISIBLE);
            }
        }

        // clear notification
        Notifications.cancelNotifications(model.getId());
    }

    /** Populate UI component values from the model */
    public void populateFields(Intent intent) {
        loadItem(intent);

        TextView titleText = (TextView) getView().findViewById(R.id.taskLabel);
        if(isNewTask)
            titleText.setText(R.string.TEA_view_titleNew);
        else
            titleText.setText(model.getValue(Task.TITLE));

        synchronized(controls) {
            for(TaskEditControlSet controlSet : controls)
                controlSet.readFromTask(model);
        }
    }

    /** Populate UI component values from the model */
    private void populateFields() {
        populateFields(getActivity().getIntent());
    }

    /** Save task model from values in UI components */
    private void save(boolean onPause) {
        if(title.getText().length() > 0)
            model.setValue(Task.DELETION_DATE, 0L);

        if(title.getText().length() == 0)
            return;

        StringBuilder toast = new StringBuilder();
        synchronized(controls) {
            for(TaskEditControlSet controlSet : controls) {
                String toastText = controlSet.writeToModel(model);
                if(toastText != null)
                    toast.append('\n').append(toastText);
            }
        }

        taskService.save(model);

        String processedToast = addDueTimeToToast(toast.toString());
        if(!onPause && peopleControlSet != null && !peopleControlSet.saveSharingSettings(processedToast))
            return;

        if (!onPause) { // Saving during on pause could cause a double finish
            shouldSaveState = false;
            getActivity().finish();
        }
    }

    public boolean onKeyDown(int keyCode, KeyEvent event) {
        if (keyCode == KeyEvent.KEYCODE_BACK) {
            save(false);
            return true;
        }
        return false;
    }

    @Override
    public void onDetach() {
        super.onDetach();

        // abandon editing and delete the newly created task if
        // no title was entered
        if (overrideFinishAnim) {
            AndroidUtilities.callOverridePendingTransition(getActivity(), R.anim.slide_right_in, R.anim.slide_right_out);
        }

        if(title.getText().length() == 0 && isNewTask && model.isSaved()) {
            taskService.delete(model);
        }
    }

    /* ======================================================================
     * ================================================ edit control handling
     * ====================================================================== */

    /**
     * Receiver which receives intents to add items to the filter list
     *
     * @author Tim Su <tim@todoroo.com>
     *
     */
    protected class ControlReceiver extends BroadcastReceiver {
        @Override
        public void onReceive(Context context, Intent intent) {
            try {
                Bundle extras = intent.getExtras();
                RemoteViews view = extras.getParcelable(AstridApiConstants.EXTRAS_RESPONSE);

                // add a separator
                View separator = new View(getActivity());
                separator.setPadding(5, 5, 5, 5);
                separator.setBackgroundResource(android.R.drawable.divider_horizontal_dark);

<<<<<<< HEAD
                LinearLayout dest = (LinearLayout)getView().findViewById(R.id.addons_more);
                dest.addView(separator);
                view.apply(getActivity(), dest);

=======
>>>>>>> 626c7f5c
            } catch (Exception e) {
                exceptionService.reportError("receive-detail-" + //$NON-NLS-1$
                        intent.getStringExtra(AstridApiConstants.EXTRAS_ADDON), e);
            }
        }
    }

    /* ======================================================================
     * ======================================================= event handlers
     * ====================================================================== */

    protected void saveButtonClick() {
        save(false);
    }

    /**
     * Displays a Toast reporting that the selected task has been saved and, if
     * it has a due date, that is due in 'x' amount of time, to 1 time-unit of
     * precision
     * @param additionalMessage
     */
    private String addDueTimeToToast(String additionalMessage) {
        int stringResource;

        long due = model.getValue(Task.DUE_DATE);
        String toastMessage;
        if (due != 0) {
            stringResource = R.string.TEA_onTaskSave_due;
            CharSequence formattedDate =
                DateUtilities.getRelativeDay(getActivity(), due);
            toastMessage = getString(stringResource, formattedDate);
        } else {
            toastMessage = getString(R.string.TEA_onTaskSave_notDue);
        }

        return toastMessage + additionalMessage;
    }

    protected void discardButtonClick() {
        shouldSaveState = false;

        // abandon editing in this case
        if(title.getText().length() == 0 || TextUtils.isEmpty(model.getValue(Task.TITLE))) {
            if(isNewTask)
                taskService.delete(model);
        }

        showCancelToast();
        getActivity().setResult(Activity.RESULT_CANCELED);
        getActivity().finish();
    }

    /**
     * Show toast for task edit canceling
     */
    private void showCancelToast() {
        Toast.makeText(getActivity(), R.string.TEA_onTaskCancel,
                Toast.LENGTH_SHORT).show();
    }

    protected void deleteButtonClick() {
        new AlertDialog.Builder(getActivity())
            .setTitle(R.string.DLG_confirm_title)
            .setMessage(R.string.DLG_delete_this_task_question)
            .setIcon(android.R.drawable.ic_dialog_alert)
            .setPositiveButton(android.R.string.ok,
                    new DialogInterface.OnClickListener() {
                public void onClick(DialogInterface dialog, int which) {
                    taskService.delete(model);
                    shouldSaveState = false;
                    showDeleteToast();
                    getActivity().setResult(Activity.RESULT_CANCELED);
                    getActivity().finish();
                }
            })
            .setNegativeButton(android.R.string.cancel, null)
            .show();
    }

    /**
     * Show toast for task edit deleting
     */
    private void showDeleteToast() {
        Toast.makeText(getActivity(), R.string.TEA_onTaskDelete,
                Toast.LENGTH_SHORT).show();
    }

    @Override
    public boolean onOptionsItemSelected(MenuItem item) {
        switch(item.getItemId()) {
        case MENU_SAVE_ID:
            saveButtonClick();
            return true;
        case MENU_DISCARD_ID:
            discardButtonClick();
            return true;
        case MENU_DELETE_ID:
            deleteButtonClick();
            return true;
        }

        return super.onOptionsItemSelected(item);
    }

    @Override
    public void onCreateOptionsMenu(Menu menu, MenuInflater inflater) {
        super.onCreateOptionsMenu(menu, inflater);
        MenuItem item;

        item = menu.add(Menu.NONE, MENU_SAVE_ID, 0, R.string.TEA_menu_save);
        item.setIcon(android.R.drawable.ic_menu_save);

        item = menu.add(Menu.NONE, MENU_DISCARD_ID, 0, R.string.TEA_menu_discard);
        item.setIcon(android.R.drawable.ic_menu_close_clear_cancel);

        item = menu.add(Menu.NONE, MENU_DELETE_ID, 0, R.string.TEA_menu_delete);
        item.setIcon(android.R.drawable.ic_menu_delete);
    }

    @Override
    public void onPause() {
        super.onPause();
        StatisticsService.sessionPause();
        getActivity().unregisterReceiver(controlReceiver);

        if(shouldSaveState)
            save(true);
    }

    @Override
    public void onResume() {
        super.onResume();
        StatisticsService.sessionStart(getActivity());
        getActivity().registerReceiver(controlReceiver,
                new IntentFilter(AstridApiConstants.BROADCAST_SEND_EDIT_CONTROLS));
        populateFields();
    }

    @Override
    public void onActivityResult(int requestCode, int resultCode, Intent data) {
        if(requestCode == REQUEST_VOICE_RECOG && resultCode == Activity.RESULT_OK) {
            // handle the result of voice recognition, put it into the appropiate textfield
            voiceNoteAssistant.handleActivityResult(requestCode, resultCode, data);

            // write the voicenote into the model, or it will be deleted by onResume.populateFields
            // (due to the activity-change)
            notesControlSet.writeToModel(model);
        }

        // respond to sharing logoin
        peopleControlSet.onActivityResult(requestCode, resultCode, data);

        super.onActivityResult(requestCode, resultCode, data);
    }

    @Override
    public void onSaveInstanceState(Bundle outState) {
        super.onSaveInstanceState(outState);

        // stick our task into the outState
        outState.putParcelable(TASK_IN_PROGRESS, model);
    }

    @Override
    public void onStart() {
        super.onStart();
    }

    @Override
    public void onStop() {
        super.onStop();
        StatisticsService.sessionStop(getActivity());
    }

    /* ======================================================================
     * ========================================== UI component helper classes
     * ====================================================================== */

}<|MERGE_RESOLUTION|>--- conflicted
+++ resolved
@@ -279,7 +279,7 @@
             Bundle savedInstanceState) {
         super.onCreateView(inflater, container, savedInstanceState);
 
-        View v = inflater.inflate(R.layout.task_edit_activity_new,
+        View v = inflater.inflate(R.layout.task_edit_activity,
               container, false);
 
         return v;
@@ -303,12 +303,7 @@
 
     /** Initialize UI components */
     private void setUpUIComponents() {
-<<<<<<< HEAD
         scrollView = (ScrollView) getView().findViewById(R.id.edit_scroll);
-=======
-        setContentView(R.layout.task_edit_activity);
-        scrollView = (ScrollView) findViewById(R.id.edit_scroll);
->>>>>>> 626c7f5c
 
         LinearLayout basicControls = (LinearLayout) getView().findViewById(R.id.basic_controls);
         LinearLayout whenDialogView = (LinearLayout) LayoutInflater.from(getActivity()).inflate(R.layout.task_edit_when_controls, null);
@@ -329,14 +324,8 @@
         TimerActionControlSet timerAction = new TimerActionControlSet(getActivity(), editTitle.getView());
         controls.add(timerAction);
 
-<<<<<<< HEAD
         controls.add(peopleControlSet = new EditPeopleControlSet(getActivity(), R.layout.control_set_assigned, R.layout.control_set_assigned_display, R.string.actfm_EPA_assign_label, REQUEST_LOG_IN));
-        //basicControls.addView(peopleControlSet.getDisplayView());
-        controlSetMap.put(getString(R.string.TEA_control_who), peopleControlSet);
-=======
-        controls.add(peopleControlSet = new EditPeopleControlSet(TaskEditActivity.this, R.layout.control_set_assigned, R.layout.control_set_assigned_display, R.string.actfm_EPA_assign_label, REQUEST_LOG_IN));
         controlSetMap.put(getString(R.string.TEA_ctrl_who_pref), peopleControlSet);
->>>>>>> 626c7f5c
 
         DeadlineControlSet deadlineControl = new DeadlineControlSet(getActivity(), R.layout.control_set_deadline, R.layout.control_set_deadline_display, whenHeader, R.id.aux_date, R.id.when_shortcut_container, R.id.when_label, R.id.when_image);
         controls.add(deadlineControl);
@@ -359,16 +348,9 @@
         importanceControl.addListener(editTitle);
         controlSetMap.put(getString(R.string.TEA_ctrl_importance_pref), importanceControl);
 
-<<<<<<< HEAD
-        TagsControlSet tagsControl = new TagsControlSet(getActivity(), R.layout.control_set_tags, R.layout.control_set_tags_display, R.string.TEA_tags_label);
-        controls.add(tagsControl);
-        //moreControls.addView(tagsControl.getDisplayView());
-        controlSetMap.put(getString(R.string.TEA_control_lists), tagsControl);
-=======
-        tagsControlSet = new TagsControlSet(TaskEditActivity.this, R.layout.control_set_tags, R.layout.control_set_tags_display, R.string.TEA_tags_label);
+        tagsControlSet = new TagsControlSet(getActivity(), R.layout.control_set_tags, R.layout.control_set_tags_display, R.string.TEA_tags_label);
         controls.add(tagsControlSet);
         controlSetMap.put(getString(R.string.TEA_ctrl_lists_pref), tagsControlSet);
->>>>>>> 626c7f5c
 
         notesControlSet = new EditNotesControlSet(getActivity(), R.layout.control_set_notes, R.layout.control_set_notes_display);
         notesEditText = (EditText) notesControlSet.getView().findViewById(R.id.notes);
@@ -413,19 +395,11 @@
         if (orderPreference != null)
             itemOrder = orderPreference.split(BeastModePreferenceActivity.BEAST_MODE_PREF_ITEM_SEPARATOR);
         else
-<<<<<<< HEAD
-            itemOrder = getResources().getStringArray(R.array.TEA_control_sets);
-        String moreSectionTrigger = getString(R.string.TEA_control_more_section);
-        String whenViewDescriptor = getString(R.string.TEA_control_when);
-        View whenView = getView().findViewById(R.id.when_container);
-        String shareViewDescriptor = getString(R.string.TEA_control_share);
-=======
             itemOrder = getResources().getStringArray(R.array.TEA_control_sets_prefs);
         String moreSectionTrigger = getString(R.string.TEA_ctrl_more_pref);
         String whenViewDescriptor = getString(R.string.TEA_ctrl_when_pref);
-        View whenView = findViewById(R.id.when_container);
+        View whenView = getView().findViewById(R.id.when_container);
         String shareViewDescriptor = getString(R.string.TEA_ctrl_share_pref);
->>>>>>> 626c7f5c
         LinearLayout section = basicControls;
         for (int i = 0; i < itemOrder.length; i++) {
             String item = itemOrder[i];
@@ -495,44 +469,10 @@
             Button saveButtonGeneral = (Button) getView().findViewById(R.id.save);
             saveButtonGeneral.setOnClickListener(mSaveListener);
 
-<<<<<<< HEAD
-            Button saveButton2 = (Button) getView().findViewById(R.id.save2);
-            Button saveButton3 = (Button) getView().findViewById(R.id.save3);
-            Button saveButton4 = (Button) getView().findViewById(R.id.save4);
-            if (saveButton2 != null) {
-                saveButton2.setOnClickListener(mSaveListener);
-            }
-            if (saveButton3 != null) {
-                saveButton3.setOnClickListener(mSaveListener);
-            }
-            if (saveButton4 != null) {
-                saveButton4.setOnClickListener(mSaveListener);
-            }
-
-
             Button discardButtonGeneral = (Button) getView().findViewById(R.id.discard);
             discardButtonGeneral.setOnClickListener(mDiscardListener);
 
-            Button discardButton2 = (Button) getView().findViewById(R.id.discard2);
-            Button discardButton3 = (Button) getView().findViewById(R.id.discard3);
-            Button discardButton4 = (Button) getView().findViewById(R.id.discard4);
-            if (discardButton2 != null) {
-                discardButton2.setOnClickListener(mDiscardListener);
-            }
-            if (discardButton3 != null) {
-                discardButton3.setOnClickListener(mDiscardListener);
-            }
-            if (discardButton4 != null) {
-                discardButton4.setOnClickListener(mDiscardListener);
-            }
-
             getView().findViewById(R.id.when_header).setOnClickListener(mExpandWhenListener);
-=======
-            Button discardButtonGeneral = (Button) findViewById(R.id.discard);
-            discardButtonGeneral.setOnClickListener(mDiscardListener);
-
-            findViewById(R.id.when_header).setOnClickListener(mExpandWhenListener);
->>>>>>> 626c7f5c
 
             getView().findViewById(R.id.more_header).setOnClickListener(mExpandMoreListener);
 
@@ -550,30 +490,15 @@
     }
 
     private void constructWhenDialog(View whenDialogView) {
-<<<<<<< HEAD
-        int theme = ThemeService.getTheme();
-        if (theme == R.style.Theme || theme == R.style.Theme_Transparent) {
-            whenDialog = new Dialog(getActivity(), R.style.Theme_TEA_Dialog);//R.style.Theme_WhenDialog
-            //whenDialogView.setBackgroundColor(getResources().getColor(android.R.color.black));
-        } else {
-            whenDialog = new Dialog(getActivity(), R.style.Theme_TEA_Dialog); //R.style.Theme_White_WhenDialog
-            //whenDialogView.setBackgroundColor(getResources().getColor(android.R.color.white));
-        }
-=======
         int theme = ThemeService.getDialogTheme();
-        whenDialog = new Dialog(this, theme);
->>>>>>> 626c7f5c
+        whenDialog = new Dialog(getActivity(), theme);
 
         Button dismissDialogButton = (Button) whenDialogView.findViewById(R.id.when_dismiss);
         dismissDialogButton.setOnClickListener(new View.OnClickListener() {
             @Override
             public void onClick(View v) {
-<<<<<<< HEAD
+                showWhenShortcutHelp();
                 DialogUtilities.dismissDialog(getActivity(), whenDialog);
-=======
-                showWhenShortcutHelp();
-                DialogUtilities.dismissDialog(TaskEditActivity.this, whenDialog);
->>>>>>> 626c7f5c
             }
         });
 
@@ -594,7 +519,7 @@
         if (!Preferences.getBoolean(R.string.p_showed_when_shortcut, false)) {
             Preferences.setBoolean(R.string.p_showed_when_shortcut, true);
             Preferences.setBoolean(R.string.p_showed_when_row, true);
-            HelpInfoPopover.showPopover(this, findViewById(R.id.when_shortcut_container), R.string.help_popover_when_shortcut, null);
+            HelpInfoPopover.showPopover(getActivity(), getView().findViewById(R.id.when_shortcut_container), R.string.help_popover_when_shortcut, null);
         }
     }
 
@@ -631,8 +556,8 @@
         }
 
         private void autoExpand() {
-            LinearLayout moreControls = (LinearLayout) findViewById(R.id.more_controls);
-            LinearLayout moreHeader = (LinearLayout) findViewById(R.id.more_header);
+            LinearLayout moreControls = (LinearLayout) getView().findViewById(R.id.more_controls);
+            LinearLayout moreHeader = (LinearLayout) getView().findViewById(R.id.more_header);
 
             if (notesControlSet.hasNotes() && notesControlSet.getDisplayView().getParent() == moreControls) {
                 moreHeader.performClick();
@@ -815,13 +740,6 @@
                 separator.setPadding(5, 5, 5, 5);
                 separator.setBackgroundResource(android.R.drawable.divider_horizontal_dark);
 
-<<<<<<< HEAD
-                LinearLayout dest = (LinearLayout)getView().findViewById(R.id.addons_more);
-                dest.addView(separator);
-                view.apply(getActivity(), dest);
-
-=======
->>>>>>> 626c7f5c
             } catch (Exception e) {
                 exceptionService.reportError("receive-detail-" + //$NON-NLS-1$
                         intent.getStringExtra(AstridApiConstants.EXTRAS_ADDON), e);
