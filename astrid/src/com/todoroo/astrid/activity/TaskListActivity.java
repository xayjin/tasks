--- conflicted
+++ resolved
@@ -139,20 +139,6 @@
 
     // --- menu codes
 
-<<<<<<< HEAD
-    protected static final int MENU_LISTS_ID = Menu.FIRST + 1;
-    protected static final int MENU_ADDONS_ID = Menu.FIRST + 2;
-    protected static final int MENU_SETTINGS_ID = Menu.FIRST + 3;
-    protected static final int MENU_SYNC_ID = Menu.FIRST + 5;
-    protected static final int MENU_SUPPORT_ID = Menu.FIRST + 6;
-    protected static final int MENU_ADDON_INTENT_ID = Menu.FIRST + 7;
-
-    protected static final int CONTEXT_MENU_EDIT_TASK_ID = Menu.FIRST + 20;
-    protected static final int CONTEXT_MENU_COPY_TASK_ID = Menu.FIRST + 21;
-    protected static final int CONTEXT_MENU_DELETE_TASK_ID = Menu.FIRST + 22;
-    protected static final int CONTEXT_MENU_UNDELETE_TASK_ID = Menu.FIRST + 23;
-    protected static final int CONTEXT_MENU_PURGE_TASK_ID = Menu.FIRST + 24;
-=======
     protected static final int MENU_LISTS_ID = R.string.tag_TLA_menu;
     protected static final int MENU_ADDONS_ID = R.string.TLA_menu_addons;
     protected static final int MENU_SETTINGS_ID = R.string.TLA_menu_settings;
@@ -166,7 +152,6 @@
     protected static final int CONTEXT_MENU_DELETE_TASK_ID = R.string.TAd_contextDeleteTask;
     protected static final int CONTEXT_MENU_UNDELETE_TASK_ID = R.string.TAd_contextUndeleteTask;
     protected static final int CONTEXT_MENU_PURGE_TASK_ID = R.string.TAd_contextPurgeTask;
->>>>>>> 6511d7e5
     protected static final int CONTEXT_MENU_BROADCAST_INTENT_ID = Menu.FIRST + 25;
     protected static final int CONTEXT_MENU_PLUGIN_ID_FIRST = Menu.FIRST + 26;
 
@@ -405,16 +390,6 @@
 
         MenuItem item;
 
-<<<<<<< HEAD
-=======
-        if(!(this instanceof DraggableTaskListActivity)) {
-            item = menu.add(Menu.NONE, MENU_SORT_ID, Menu.NONE,
-                    R.string.TLA_menu_sort);
-            item.setIcon(android.R.drawable.ic_menu_sort_by_size);
-            item.setShowAsAction(MenuItem.SHOW_AS_ACTION_IF_ROOM);
-        }
-
->>>>>>> 6511d7e5
         addSyncRefreshMenuItem(menu);
 
         if (!mDualFragments) {
@@ -457,31 +432,19 @@
     }
 
     protected void setUpUiComponents() {
-<<<<<<< HEAD
-        ((ImageView)findViewById(R.id.back)).setOnClickListener(new OnClickListener() {
-=======
         ((ImageView)getView().findViewById(R.id.back)).setOnClickListener(new OnClickListener() {
->>>>>>> 6511d7e5
             public void onClick(View v) {
                 Preferences.setBoolean(R.string.p_showed_lists_help, true);
                 showFilterListActivity();
             }
         });
 
-<<<<<<< HEAD
-        findViewById(R.id.sort_settings).setOnClickListener(new OnClickListener() {
-            @Override
-            public void onClick(View v) {
-                StatisticsService.reportEvent(StatisticsConstants.TLA_MENU_SORT);
-                AlertDialog dialog = SortSelectionActivity.createDialog(TaskListActivity.this,
-=======
         getView().findViewById(R.id.sort_settings).setOnClickListener(new OnClickListener() {
             @Override
             public void onClick(View v) {
                 StatisticsService.reportEvent(StatisticsConstants.TLA_MENU_SORT);
                 AlertDialog dialog = SortSelectionActivity.createDialog(getActivity(),
->>>>>>> 6511d7e5
-                        TaskListActivity.this, sortFlags, sortSort);
+                        getActivity(), sortFlags, sortSort);
                 dialog.show();
             }
         });
@@ -572,11 +535,7 @@
         });
 
         //set listener for astrid icon
-<<<<<<< HEAD
-        ((TextView)findViewById(android.R.id.empty)).setOnClickListener( new OnClickListener() {
-=======
         ((TextView)getView().findViewById(android.R.id.empty)).setOnClickListener( new OnClickListener() {
->>>>>>> 6511d7e5
             @Override
             public void onClick(View v) {
                 quickAddButton.performClick();
@@ -668,11 +627,7 @@
     public void onResume() {
         super.onResume();
 
-<<<<<<< HEAD
-        StatisticsService.sessionStart(this);
-=======
         StatisticsService.sessionStart(getActivity());
->>>>>>> 6511d7e5
         if (addOnService.hasPowerPack() &&
                 Preferences.getBoolean(R.string.p_voiceInputEnabled, true) &&
                 voiceInputAssistant.isVoiceInputAvailable()) {
@@ -694,11 +649,7 @@
         setUpBackgroundJobs();
 
         if (!Preferences.getBoolean(WelcomeLogin.KEY_SHOWED_WELCOME_LOGIN, false)) {
-<<<<<<< HEAD
-            Intent showWelcomeLogin = new Intent(this, WelcomeLogin.class);
-=======
             Intent showWelcomeLogin = new Intent(getActivity(), WelcomeLogin.class);
->>>>>>> 6511d7e5
             showWelcomeLogin.putExtra(ActFmLoginActivity.SHOW_TOAST, false);
             startActivity(showWelcomeLogin);
             Preferences.setBoolean(WelcomeLogin.KEY_SHOWED_WELCOME_LOGIN, true);
@@ -848,11 +799,7 @@
             Preferences.setBoolean(R.string.p_showed_add_task_help, true);
         }
 
-<<<<<<< HEAD
-        if(resultCode != RESULT_CANCELED) {
-=======
         if(resultCode != Activity.RESULT_CANCELED) {
->>>>>>> 6511d7e5
             if (data != null && data.hasExtra(TaskEditActivity.TOKEN_TASK_WAS_ASSIGNED) && data.getBooleanExtra(TaskEditActivity.TOKEN_TASK_WAS_ASSIGNED, false) && !isFilter) {
                 String assignedTo = data.getStringExtra(TaskEditActivity.TOKEN_ASSIGNED_TO);
                 switchToAssignedFilter(assignedTo);
@@ -870,22 +817,14 @@
             public void onClick(DialogInterface dialog, int which) {
                 Filter assignedFilter = CustomFilterExposer.getAssignedByMeFilter(getResources());
 
-<<<<<<< HEAD
-                Intent intent = new Intent(TaskListActivity.this, TaskListActivity.class);
-=======
                 Intent intent = new Intent(getActivity(), TaskListWrapperActivity.class);
->>>>>>> 6511d7e5
                 intent.putExtra(TaskListActivity.TOKEN_FILTER, assignedFilter);
                 intent.putExtra(TaskListActivity.TOKEN_OVERRIDE_ANIM, true);
                 startActivityForResult(intent, 0);
                 transitionForTaskEdit();
             }
         };
-<<<<<<< HEAD
-        DialogUtilities.okCancelCustomDialog(this,
-=======
         DialogUtilities.okCancelCustomDialog(getActivity(),
->>>>>>> 6511d7e5
                 getString(R.string.actfm_view_task_title), getString(R.string.actfm_view_task_text, assignedEmail),
                 R.string.actfm_view_task_ok, R.string.actfm_view_task_cancel, 0,
                 okListener, null);
@@ -1362,15 +1301,6 @@
             intent = new Intent(getActivity(), EditPreferences.class);
             startActivityForResult(intent, ACTIVITY_SETTINGS);
             return true;
-<<<<<<< HEAD
-=======
-        case MENU_SORT_ID:
-            StatisticsService.reportEvent(StatisticsConstants.TLA_MENU_SORT);
-            AlertDialog dialog = SortSelectionActivity.createDialog(getActivity(),
-                    this, sortFlags, sortSort);
-            dialog.show();
-            return true;
->>>>>>> 6511d7e5
         case MENU_SYNC_ID:
             StatisticsService.reportEvent(StatisticsConstants.TLA_MENU_SYNC);
             performSyncAction();
