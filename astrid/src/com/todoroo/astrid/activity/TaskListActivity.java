package com.todoroo.astrid.activity;

import android.app.Activity;
import android.content.BroadcastReceiver;
import android.content.Context;
import android.content.DialogInterface;
import android.content.Intent;
import android.content.IntentFilter;
import android.os.Bundle;
import android.support.v4.app.ActionBar;
import android.support.v4.app.Fragment;
import android.support.v4.view.ViewPager.OnPageChangeListener;
import android.util.DisplayMetrics;
import android.util.TypedValue;
import android.view.KeyEvent;
import android.view.MotionEvent;
import android.view.View;
import android.view.View.OnClickListener;
import android.view.View.OnTouchListener;
import android.view.ViewGroup.LayoutParams;
import android.widget.Button;
import android.widget.FrameLayout;
import android.widget.ImageView;
import android.widget.PopupWindow.OnDismissListener;
import android.widget.TextView;

import com.timsu.astrid.R;
import com.todoroo.andlib.utility.AndroidUtilities;
import com.todoroo.andlib.utility.DialogUtilities;
import com.todoroo.astrid.actfm.TagSettingsActivity;
import com.todoroo.astrid.actfm.TagUpdatesFragment;
import com.todoroo.astrid.actfm.TagViewFragment;
import com.todoroo.astrid.adapter.FilterAdapter;
import com.todoroo.astrid.adapter.TaskListFragmentPagerAdapter;
import com.todoroo.astrid.api.AstridApiConstants;
import com.todoroo.astrid.api.Filter;
import com.todoroo.astrid.api.FilterListItem;
import com.todoroo.astrid.core.CoreFilterExposer;
import com.todoroo.astrid.core.CustomFilterExposer;
import com.todoroo.astrid.data.Task;
import com.todoroo.astrid.reminders.NotificationFragment;
import com.todoroo.astrid.service.StatisticsConstants;
import com.todoroo.astrid.service.StatisticsService;
import com.todoroo.astrid.service.ThemeService;
import com.todoroo.astrid.tags.TagFilterExposer;
import com.todoroo.astrid.ui.DateChangedAlerts;
import com.todoroo.astrid.ui.FragmentPopover;
import com.todoroo.astrid.ui.MainMenuPopover;
import com.todoroo.astrid.ui.MainMenuPopover.MainMenuListener;
import com.todoroo.astrid.ui.TaskListFragmentPager;
import com.todoroo.astrid.utility.Constants;
import com.todoroo.astrid.utility.Flags;

public class TaskListActivity extends AstridActivity implements MainMenuListener, OnPageChangeListener {

    public static final String TOKEN_SELECTED_FILTER = "selectedFilter"; //$NON-NLS-1$

    /** token for indicating source of TLA launch */
    public static final String TOKEN_SOURCE = "source"; //$NON-NLS-1$

    private View listsNav;
    private ImageView listsNavDisclosure;
    private TextView lists;
    private ImageView mainMenu;
    private Button commentsButton;

    private TaskListFragmentPager tlfPager;
    private TaskListFragmentPagerAdapter tlfPagerAdapter;

    private FragmentPopover listsPopover;
    private FragmentPopover editPopover;
    private FragmentPopover commentsPopover;
    private MainMenuPopover mainMenuPopover;

    private final TagDeletedReceiver tagDeletedReceiver = new TagDeletedReceiver();

    private final OnClickListener mainMenuClickListener = new OnClickListener() {
        @Override
        public void onClick(View v) {
            mainMenu.setSelected(true);
            mainMenuPopover.show(v);
        }
    };

    private final OnClickListener popupMenuClickListener = new OnClickListener() {
        @Override
        public void onClick(View v) {
            setListsDropdownSelected(true);
            listsPopover.show(v);
        }
    };

    private final OnClickListener commentsButtonClickListener = new OnClickListener() {
        @Override
        public void onClick(View v) {
            if (fragmentLayout == LAYOUT_DOUBLE) {
                TagUpdatesFragment frag = getTagUpdatesFragment();
                if (frag != null) {
                    setupPopoverWithFragment(commentsPopover, frag, null);
                    commentsPopover.show(listsNav);
                    frag.setLastViewed();
                }
            } else {
                // In this case we should be in LAYOUT_SINGLE--delegate to the task list fragment
                TaskListFragment tlf = getTaskListFragment();
                if (tlf != null)
                    tlf.handleCommentsButtonClicked();
            }
        }
    };

    private final OnDismissListener editPopoverDismissListener = new OnDismissListener() {
        @Override
        public void onDismiss() {
            TaskEditFragment tea = getTaskEditFragment();
            if (tea != null) {
                try {
                    if (!Flags.checkAndClear(Flags.TLA_DISMISSED_FROM_TASK_EDIT))
                        tea.save(false);
                } catch (IllegalStateException e) {
                    // Save during pause, ignore it
                }
            }
        }
    };

    /**
     * @see android.app.Activity#onCreate(Bundle)
     */
    @Override
    protected void onCreate(Bundle savedInstanceState) {
        ThemeService.applyTheme(this);
        super.onCreate(savedInstanceState);

        if (AndroidUtilities.isTabletSized(this))
            setContentView(R.layout.task_list_wrapper_activity_3pane);
        else
            setContentView(R.layout.task_list_wrapper_activity);

        ActionBar actionBar = getSupportActionBar();
        actionBar.setDisplayOptions(0, ActionBar.DISPLAY_SHOW_TITLE);
        actionBar.setDisplayOptions(ActionBar.DISPLAY_SHOW_CUSTOM);
        actionBar.setCustomView(R.layout.header_nav_views);

        listsNav = actionBar.getCustomView().findViewById(R.id.lists_nav);
        listsNavDisclosure = (ImageView) actionBar.getCustomView().findViewById(R.id.list_disclosure_arrow);
        lists = (TextView) actionBar.getCustomView().findViewById(R.id.list_title);
        mainMenu = (ImageView) actionBar.getCustomView().findViewById(R.id.main_menu);
        commentsButton = (Button) actionBar.getCustomView().findViewById(R.id.comments);

        initializeFragments(actionBar);
        createMainMenuPopover();
        mainMenu.setOnClickListener(mainMenuClickListener);
        commentsButton.setOnClickListener(commentsButtonClickListener);

        Filter savedFilter = getIntent().getParcelableExtra(TaskListFragment.TOKEN_FILTER);
        if (savedFilter == null)
            savedFilter = CoreFilterExposer.buildInboxFilter(getResources());

        Bundle extras = getIntent().getExtras();
        if (extras != null)
            extras = (Bundle) extras.clone();

        if (fragmentLayout == LAYOUT_SINGLE) {
            FilterListFragment flf = getFilterListFragment();
            if (flf == null)
                throw new RuntimeException("Filterlist fragment was null, needs to exist to construct the fragment pager"); //$NON-NLS-1$
            FilterAdapter adapter = flf.adapter;
            tlfPager = (TaskListFragmentPager) findViewById(R.id.pager);
            tlfPagerAdapter = new TaskListFragmentPagerAdapter(getSupportFragmentManager(), adapter);
            tlfPager.setAdapter(tlfPagerAdapter);
            tlfPager.setOnPageChangeListener(this);
        }

        if (getIntent().getIntExtra(TOKEN_SOURCE, Constants.SOURCE_DEFAULT) ==
                Constants.SOURCE_NOTIFICATION)
            setupTasklistFragmentWithFilterAndCustomTaskList(savedFilter, extras, NotificationFragment.class);
        else
            setupTasklistFragmentWithFilter(savedFilter, extras);

        if (savedFilter != null)
            setListsTitle(savedFilter.title);

        if (getIntent().hasExtra(TOKEN_SOURCE)) {
            trackActivitySource();
        }
    }

    @Override
    public TaskListFragment getTaskListFragment() {
        if (fragmentLayout == LAYOUT_SINGLE) {
            return tlfPager.getCurrentFragment();
        } else {
            return super.getTaskListFragment();
        }
    }

    @Override
    public void setupTasklistFragmentWithFilter(Filter filter, Bundle extras) {
        if (fragmentLayout == LAYOUT_SINGLE) {
            tlfPager.showFilter(filter);
        } else {
            super.setupTasklistFragmentWithFilter(filter, extras);
        }
    }

    @Override
    public void setupTasklistFragmentWithFilterAndCustomTaskList(Filter filter, Bundle extras, Class<?> customTaskList) {
        if (fragmentLayout == LAYOUT_SINGLE) {
            tlfPager.showFilterWithCustomTaskList(filter, customTaskList);
        } else {
            super.setupTasklistFragmentWithFilterAndCustomTaskList(filter, extras, customTaskList);
        }
    }

    /**
     *
     * @param actionBar
     */
    protected void initializeFragments(ActionBar actionBar) {
        View filterFragment = findViewById(R.id.filterlist_fragment_container);
        View editFragment = findViewById(R.id.taskedit_fragment_container);

        if (filterFragment != null) {
            actionBar.setDisplayHomeAsUpEnabled(false);
            actionBar.getCustomView().findViewById(R.id.list_disclosure_arrow).setVisibility(View.GONE);
            listsNav.setOnClickListener(null);

            if(editFragment != null && editFragment.getVisibility() == View.INVISIBLE) {
                fragmentLayout = LAYOUT_TRIPLE;
                actionBar.getCustomView().findViewById(R.id.comments).setVisibility(View.GONE);
            } else {
                fragmentLayout = LAYOUT_DOUBLE;
                createEditPopover();
                createCommentsPopover();
            }

            setupFragment(FilterListFragment.TAG_FILTERLIST_FRAGMENT,
                    R.id.filterlist_fragment_container, FilterListFragment.class, false);
        } else {
            fragmentLayout = LAYOUT_SINGLE;
            actionBar.setDisplayHomeAsUpEnabled(true);
            listsNav.setOnClickListener(popupMenuClickListener);
            createListsPopover();
            setupPopoverWithFilterList((FilterListFragment) setupFragment(FilterListFragment.TAG_FILTERLIST_FRAGMENT, 0, FilterListFragment.class, true));
        }
    }

    private void createListsPopover() {
        listsPopover = new FragmentPopover(this, R.layout.list_dropdown_popover);
        listsPopover.setOnDismissListener(new OnDismissListener() {
            @Override
            public void onDismiss() {
                setListsDropdownSelected(false);
            }
        });
    }

    private void createEditPopover() {
        editPopover = new FragmentPopover(this, R.layout.taskedit_popover);
        editPopover.setOnDismissListener(editPopoverDismissListener);
        editPopover.setTouchInterceptor(new OnTouchListener() {
            @Override
            public boolean onTouch(View v, MotionEvent event) {
                int x = (int) event.getX();
                int y = (int) event.getY();
                if ((event.getAction() == MotionEvent.ACTION_DOWN)
                        && ((x < 0) || (x >= editPopover.getContentView().getWidth()) || (y < 0) || (y >= editPopover.getContentView().getHeight()))) return true;
                return false;
            }
        });
    }

    private void createCommentsPopover() {
        commentsPopover = new FragmentPopover(this, R.layout.taskedit_popover);
        commentsPopover.setOnDismissListener(new OnDismissListener() {
            @Override
            public void onDismiss() {
                TagUpdatesFragment frag = getTagUpdatesFragment();
                FrameLayout parent = (FrameLayout) frag.getView().getParent();
                parent.removeView(frag.getView());
                ((FrameLayout) findViewById(R.id.taskedit_fragment_container)).addView(frag.getView());
            }
        });
    }

    private void createMainMenuPopover() {
        int layout;
        if (AndroidUtilities.isTabletSized(this))
            layout = R.layout.main_menu_popover_tablet;
        else
            layout = R.layout.main_menu_popover;

        mainMenuPopover = new MainMenuPopover(this, layout, (fragmentLayout != LAYOUT_SINGLE));
        mainMenuPopover.setMenuListener(this);
        mainMenuPopover.setOnDismissListener(new OnDismissListener() {
            @Override
            public void onDismiss() {
                mainMenu.setSelected(false);
            }
        });
    }

    private void setupPopoverWithFragment(FragmentPopover popover, Fragment frag, LayoutParams params) {
        if (popover != null) {
            View view = frag.getView();
            if (view != null) {
                FrameLayout parent = (FrameLayout) view.getParent();
                if (parent != null)
                    parent.removeView(view);
                if (params == null)
                    popover.setContent(view);
                else
                    popover.setContent(view, params);
            }
        }
    }

    public void setupPopoverWithFilterList(FilterListFragment fla) {
        setupPopoverWithFragment(listsPopover, fla, null);
    }

    @Override
    public void onTaskListItemClicked(long taskId) {
        super.onTaskListItemClicked(taskId);
        if (fragmentLayout == LAYOUT_DOUBLE && getTaskEditFragment() != null) {
            DisplayMetrics metrics = getResources().getDisplayMetrics();
            setupPopoverWithFragment(editPopover, getTaskEditFragment(), new LayoutParams((int) (400 * metrics.density), (int) (600 * metrics.density)));
            editPopover.show(listsNav);
        }
    }


    @Override
    public boolean onFilterItemClicked(FilterListItem item) {
        if (listsPopover != null)
            listsPopover.dismiss();
        setCommentsCount(0);

        if (fragmentLayout == LAYOUT_SINGLE) {
            tlfPager.showFilter((Filter) item);
            return true;
        }
        return super.onFilterItemClicked(item);
    }

    private void setListsDropdownSelected(boolean selected) {
        int oldTextColor = lists.getTextColors().getDefaultColor();
        int textStyle = (selected ? R.style.TextAppearance_ActionBar_ListsHeader_Selected :
            R.style.TextAppearance_ActionBar_ListsHeader);

        TypedValue listDisclosure = new TypedValue();
        getTheme().resolveAttribute(R.attr.asListsDisclosure, listDisclosure, false);
        lists.setTextAppearance(this, textStyle);
        listsNav.setBackgroundColor(selected ? oldTextColor : android.R.color.transparent);
        listsNavDisclosure.setSelected(selected);
    }

    @Override
    protected void onPostResume() {
        super.onPostResume();

        if (!Flags.checkAndClear(Flags.TLA_DISMISSED_FROM_TASK_EDIT)) {
            TaskEditFragment tea = getTaskEditFragment();
            if (tea != null)
                onBackPressed();
        }
    }

    public void setListsTitle(String title) {
        lists.setText(title);
    }

    @Override
    protected void onResume() {
        super.onResume();
        registerReceiver(tagDeletedReceiver, new IntentFilter(AstridApiConstants.BROADCAST_EVENT_TAG_DELETED));
    }

    @Override
    protected void onPause() {
        super.onPause();
        if (listsPopover != null)
            listsPopover.dismiss();
        if (editPopover != null)
            editPopover.dismiss();
        if (mainMenuPopover != null)
            mainMenuPopover.dismiss();
        if (commentsPopover != null)
            commentsPopover.dismiss();
    }

    @Override
    protected void onStop() {
        super.onStop();
        try {
            unregisterReceiver(tagDeletedReceiver);
        } catch (IllegalArgumentException e) {
            // Receiver might not be registered if for example activity is stopped before on resume (?)
        }
    }

    public void setSelectedItem(Filter item) {
        lists.setText(item.title);
    }

    @Override
    public void onPageSelected(int position) {
        if (tlfPagerAdapter != null) {
            configureIntentAndExtrasWithFilter(getIntent(), tlfPagerAdapter.getFilter(position));
            setListsTitle(tlfPagerAdapter.getPageTitle(position).toString());

            TaskListFragment fragment = getTaskListFragment();
            fragment.initiateAutomaticSync();
            fragment.requestCommentCountUpdate();
        }
    }

    @Override
    public void onPageScrolled(int position, float positionOffset,
            int positionOffsetPixels) { /* Nothing */ }

    @Override
    public void onPageScrollStateChanged(int state) { /* Nothing */ }

    public void setCommentsCount(int count) {
        TypedValue tv = new TypedValue();

        if (count > 0) {
            commentsButton.setText(Integer.toString(count));
            getTheme().resolveAttribute(R.attr.asFilledCommentButtonImg, tv, false);
        } else {
            commentsButton.setText(""); //$NON-NLS-1$
            getTheme().resolveAttribute(R.attr.asCommentButtonImg, tv, false);
        }
        commentsButton.setBackgroundResource(tv.data);
    }

    public void showComments() {
        commentsButton.performClick();
    }

    @Override
    public void onBackPressed() {
        // manage task edit visibility
        View taskeditFragmentContainer = findViewById(R.id.taskedit_fragment_container);
        if(taskeditFragmentContainer != null && taskeditFragmentContainer.getVisibility() == View.VISIBLE) {
            if(fragmentLayout == LAYOUT_DOUBLE) {
                findViewById(R.id.taskedit_fragment_container).setVisibility(View.GONE);
                findViewById(R.id.filterlist_fragment_container).setVisibility(View.VISIBLE);
            }
            Flags.set(Flags.TLA_DISMISSED_FROM_TASK_EDIT);
            onPostResume();
        } else {
            if (editPopover != null && editPopover.isShowing()) {
                Flags.set(Flags.TLA_DISMISSED_FROM_TASK_EDIT);
                editPopover.dismiss();
            }
        }
        super.onBackPressed();
    }

    @Override
    public void finish() {
        super.finish();
        AndroidUtilities.callOverridePendingTransition(this, R.anim.slide_right_in, R.anim.slide_right_out);
    }

    @Override
    public void onActivityResult(int requestCode, int resultCode, Intent data) {
        if ((requestCode == FilterListFragment.REQUEST_NEW_LIST ||
                requestCode == TaskListFragment.ACTIVITY_REQUEST_NEW_FILTER) &&
                resultCode == Activity.RESULT_OK) {
            if(data == null)
                return;

            Filter newList = data.getParcelableExtra(TagSettingsActivity.TOKEN_NEW_FILTER);
            if (newList != null) {
                onFilterItemClicked(newList); // Switch to the new list
                FilterListFragment fla = getFilterListFragment();
                if (fla != null)
                    fla.clear();
            }
        } else if (requestCode == TaskListFragment.ACTIVITY_EDIT_TASK && resultCode != Activity.RESULT_CANCELED) {
            // Handle switch to assigned filter when it comes from TaskEditActivity finishing
            // For cases when we're in a multi-frame layout, the TaskEditFragment will notify us here directly
            TaskListFragment tlf = getTaskListFragment();
            if (tlf != null) {
                if (data != null) {
                    if (data.getBooleanExtra(TaskEditFragment.TOKEN_TASK_WAS_ASSIGNED, false)) {
                        String assignedTo = data.getStringExtra(TaskEditFragment.TOKEN_ASSIGNED_TO);
                        switchToAssignedFilter(assignedTo);
                    } else if (data.getParcelableExtra(TaskEditFragment.TOKEN_NEW_REPEATING_TASK) != null) {
                        Task repeating = data.getParcelableExtra(TaskEditFragment.TOKEN_NEW_REPEATING_TASK);
                        DateChangedAlerts.showRepeatChangedDialog(this, repeating);
                    }
                    if (data.getBooleanExtra(TaskEditFragment.TOKEN_TAGS_CHANGED, false))
                        tagsChanged(true);
                }
                tlf.refresh();
            }
        }

        super.onActivityResult(requestCode, resultCode, data);
    }

    protected void tagsChanged() {
        tagsChanged(false);
    }

    private void tagsChanged(boolean onActivityResult) {
        FilterListFragment flf = getFilterListFragment();
        if (flf != null) {
            if (onActivityResult)
                flf.clear();
            else
                flf.refresh();
        }
    }

    protected void refreshTaskList() {
        TaskListFragment tlf = getTaskListFragment();
        if (tlf != null)
            tlf.refresh();
    }

    public void switchToAssignedFilter(final String assignedEmail) {
        TaskListFragment tlf = getTaskListFragment();
        if (tlf != null && tlf.isInbox()) {
            DialogInterface.OnClickListener okListener = new DialogInterface.OnClickListener() {
                @Override
                public void onClick(DialogInterface dialog, int which) {
                    Filter assignedFilter = CustomFilterExposer.getAssignedByMeFilter(getResources());
                    onFilterItemClicked(assignedFilter);
                }
            };
            DialogUtilities.okCancelCustomDialog(this,
                    getString(R.string.actfm_view_task_title),
                    getString(R.string.actfm_view_task_text, assignedEmail),
                    R.string.actfm_view_task_ok, R.string.actfm_view_task_cancel,
                    0, okListener, null);
        }
    }

<<<<<<< HEAD
    public void incrementFilterCount(Filter filter) {
        FilterListFragment flf = getFilterListFragment();
        if (flf != null) {
            flf.adapter.incrementFilterCount(filter);
        }
    }

    public void decrementFilterCount(Filter filter) {
        FilterListFragment flf = getFilterListFragment();
        if (flf != null) {
            flf.adapter.decrementFilterCount(filter);
        }
    }

    public void refreshFilterCount(Filter filter) {
        FilterListFragment flf = getFilterListFragment();
        if (flf != null) {
            flf.adapter.refreshFilterCount(filter);
        }
=======
    /**
     * Report who launched this activity
     */
    protected void trackActivitySource() {
        switch (getIntent().getIntExtra(TOKEN_SOURCE,
                Constants.SOURCE_DEFAULT)) {
        case Constants.SOURCE_NOTIFICATION:
            StatisticsService.reportEvent(StatisticsConstants.LAUNCH_FROM_NOTIFICATION);
            break;
        case Constants.SOURCE_OTHER:
            StatisticsService.reportEvent(StatisticsConstants.LAUNCH_FROM_OTHER);
            break;
        case Constants.SOURCE_PPWIDGET:
            StatisticsService.reportEvent(StatisticsConstants.LAUNCH_FROM_PPW);
            break;
        case Constants.SOURCE_WIDGET:
            StatisticsService.reportEvent(StatisticsConstants.LAUNCH_FROM_WIDGET);
            break;
        case Constants.SOURCE_C2DM:
            StatisticsService.reportEvent(StatisticsConstants.LAUNCH_FROM_C2DM);
            break;
        }
        getIntent().putExtra(TOKEN_SOURCE, Constants.SOURCE_DEFAULT); // Only report source once
>>>>>>> 760d7da1
    }

    @Override
    public void mainMenuItemSelected(int item, Intent customIntent) {
        TaskListFragment tlf = getTaskListFragment();
        switch (item) {
        case MainMenuPopover.MAIN_MENU_ITEM_LISTS:
            listsNav.performClick();
            return;
        case MainMenuPopover.MAIN_MENU_ITEM_SEARCH:
            onSearchRequested();
            return;
        case MainMenuPopover.MAIN_MENU_ITEM_FRIENDS:
            // Doesn't exist yet
            return;
        case MainMenuPopover.MAIN_MENU_ITEM_SUGGESTIONS:
            // Doesn't exist yet
            return;
        case MainMenuPopover.MAIN_MENU_ITEM_SETTINGS:
            if (tlf != null)
                tlf.showSettings();
            return;
        }
        tlf.handleOptionsMenuItemSelected(item, customIntent);
    }

    public MainMenuPopover getMainMenuPopover() {
        return mainMenuPopover;
    }

    @Override
    public boolean onKeyDown(int keyCode, KeyEvent event) {
        if (keyCode == KeyEvent.KEYCODE_MENU) {
            mainMenuPopover.suppressNextKeyEvent();
            mainMenu.performClick();
            return true;
        }
        return super.onKeyDown(keyCode, event);
    }

    private class TagDeletedReceiver extends BroadcastReceiver {
        @Override
        public void onReceive(Context context, Intent intent) {
            String deletedTag = intent.getStringExtra(TagViewFragment.EXTRA_TAG_NAME);
            String deletedTagSql = intent.getStringExtra(TagFilterExposer.TAG_SQL);
            FilterListFragment fl = getFilterListFragment();
            if (deletedTagSql.equals(TagFilterExposer.SHOW_ACTIVE_TASKS)) {
                fl.switchToActiveTasks();
                fl.clear(); // Should auto refresh
            }
            else if (fl != null) {
                Filter currentlyShowing = getIntent().getParcelableExtra(TaskListFragment.TOKEN_FILTER);
                if (currentlyShowing != null) {
                    boolean titlesMatch = currentlyShowing.title != null && currentlyShowing.title.equals(deletedTag);
                    boolean sqlMatches = currentlyShowing.sqlQuery != null && currentlyShowing.sqlQuery.equals(deletedTagSql);
                    if (titlesMatch && sqlMatches)
                        fl.switchToActiveTasks();
                }
                fl.clear(); // Should auto refresh
            }
        }

    }
}<|MERGE_RESOLUTION|>--- conflicted
+++ resolved
@@ -542,7 +542,6 @@
         }
     }
 
-<<<<<<< HEAD
     public void incrementFilterCount(Filter filter) {
         FilterListFragment flf = getFilterListFragment();
         if (flf != null) {
@@ -562,7 +561,8 @@
         if (flf != null) {
             flf.adapter.refreshFilterCount(filter);
         }
-=======
+    }
+
     /**
      * Report who launched this activity
      */
@@ -586,7 +586,6 @@
             break;
         }
         getIntent().putExtra(TOKEN_SOURCE, Constants.SOURCE_DEFAULT); // Only report source once
->>>>>>> 760d7da1
     }
 
     @Override
