package com.todoroo.astrid.activity;

import java.util.ArrayList;
import java.util.LinkedHashSet;
import java.util.List;
import java.util.Map.Entry;
import java.util.Timer;
import java.util.TimerTask;
import java.util.concurrent.atomic.AtomicReference;

import org.weloveastrid.rmilk.MilkPreferences;
import org.weloveastrid.rmilk.MilkUtilities;

import android.app.Activity;
import android.app.AlertDialog;
import android.app.PendingIntent.CanceledException;
import android.app.SearchManager;
import android.content.BroadcastReceiver;
import android.content.ContentValues;
import android.content.Context;
import android.content.DialogInterface;
import android.content.Intent;
import android.content.IntentFilter;
import android.content.SharedPreferences;
import android.content.SharedPreferences.Editor;
import android.content.pm.PackageManager;
import android.content.pm.ResolveInfo;
import android.database.Cursor;
import android.net.Uri;
import android.os.Bundle;
import android.support.v4.app.Fragment;
import android.support.v4.app.ListFragment;
import android.support.v4.app.SupportActivity;
import android.support.v4.view.Menu;
import android.support.v4.view.MenuItem;
import android.text.TextUtils;
import android.view.ContextMenu;
import android.view.ContextMenu.ContextMenuInfo;
import android.view.KeyEvent;
import android.view.LayoutInflater;
import android.view.MenuInflater;
import android.view.View;
import android.view.View.OnClickListener;
import android.view.View.OnKeyListener;
import android.view.View.OnLongClickListener;
import android.view.ViewGroup;
import android.view.inputmethod.EditorInfo;
import android.view.inputmethod.InputMethodManager;
import android.widget.AbsListView;
import android.widget.AbsListView.OnScrollListener;
import android.widget.AdapterView.AdapterContextMenuInfo;
import android.widget.ArrayAdapter;
import android.widget.EditText;
import android.widget.ImageButton;
import android.widget.ListView;
import android.widget.PopupWindow.OnDismissListener;
import android.widget.TextView;
import android.widget.TextView.OnEditorActionListener;
import android.widget.Toast;

import com.crittercism.FeedbackActivity;
import com.timsu.astrid.R;
import com.todoroo.andlib.data.Property;
import com.todoroo.andlib.data.TodorooCursor;
import com.todoroo.andlib.service.Autowired;
import com.todoroo.andlib.service.ContextManager;
import com.todoroo.andlib.service.DependencyInjectionService;
import com.todoroo.andlib.service.ExceptionService;
import com.todoroo.andlib.sql.Functions;
import com.todoroo.andlib.sql.QueryTemplate;
import com.todoroo.andlib.utility.AndroidUtilities;
import com.todoroo.andlib.utility.DateUtilities;
import com.todoroo.andlib.utility.DialogUtilities;
import com.todoroo.andlib.utility.Preferences;
import com.todoroo.andlib.widget.GestureService;
import com.todoroo.andlib.widget.GestureService.GestureInterface;
import com.todoroo.astrid.actfm.ActFmLoginActivity;
import com.todoroo.astrid.activity.SortSelectionActivity.OnSortSelectedListener;
import com.todoroo.astrid.adapter.TaskAdapter;
import com.todoroo.astrid.adapter.TaskAdapter.OnCompletedTaskListener;
import com.todoroo.astrid.adapter.TaskAdapter.ViewHolder;
import com.todoroo.astrid.api.AstridApiConstants;
import com.todoroo.astrid.api.Filter;
import com.todoroo.astrid.api.PermaSql;
import com.todoroo.astrid.api.SyncAction;
import com.todoroo.astrid.api.TaskAction;
import com.todoroo.astrid.api.TaskContextActionExposer;
import com.todoroo.astrid.api.TaskDecoration;
import com.todoroo.astrid.core.CoreFilterExposer;
import com.todoroo.astrid.core.CustomFilterExposer;
import com.todoroo.astrid.core.SortHelper;
import com.todoroo.astrid.dao.Database;
import com.todoroo.astrid.dao.TaskDao.TaskCriteria;
import com.todoroo.astrid.data.Metadata;
import com.todoroo.astrid.data.Task;
import com.todoroo.astrid.gcal.GCalHelper;
import com.todoroo.astrid.helper.MetadataHelper;
import com.todoroo.astrid.helper.ProgressBarSyncResultCallback;
import com.todoroo.astrid.helper.TaskListContextMenuExtensionLoader;
import com.todoroo.astrid.helper.TaskListContextMenuExtensionLoader.ContextMenuItem;
import com.todoroo.astrid.reminders.ReminderDebugContextActions;
import com.todoroo.astrid.service.AddOnService;
import com.todoroo.astrid.service.AstridDependencyInjector;
import com.todoroo.astrid.service.MetadataService;
import com.todoroo.astrid.service.StartupService;
import com.todoroo.astrid.service.StatisticsConstants;
import com.todoroo.astrid.service.StatisticsService;
import com.todoroo.astrid.service.SyncV2Service;
import com.todoroo.astrid.service.TagDataService;
import com.todoroo.astrid.service.TaskService;
import com.todoroo.astrid.service.UpgradeService;
import com.todoroo.astrid.utility.AstridPreferences;
import com.todoroo.astrid.utility.Constants;
import com.todoroo.astrid.utility.Flags;
import com.todoroo.astrid.voice.VoiceInputAssistant;
import com.todoroo.astrid.welcome.HelpInfoPopover;
import com.todoroo.astrid.welcome.WelcomeLogin;
import com.todoroo.astrid.welcome.tutorial.WelcomeWalkthrough;
import com.todoroo.astrid.widget.TasksWidget;

/**
 * Primary activity for the Bente application. Shows a list of upcoming
 * tasks and a user's coaches.
 *
 * @author Tim Su <tim@todoroo.com>
 *
 */
public class TaskListActivity extends ListFragment implements OnScrollListener,
        GestureInterface, OnSortSelectedListener {

    public static final String TAG_TASKLIST_FRAGMENT = "tasklist_fragment"; //$NON-NLS-1$

    // --- activities

    private static final long BACKGROUND_REFRESH_INTERVAL = 120000L;
    public static final int ACTIVITY_EDIT_TASK = 0;
    public static final int ACTIVITY_SETTINGS = 1;
    public static final int ACTIVITY_SORT = 2;
    public static final int ACTIVITY_ADDONS = 3;
    public static final int ACTIVITY_MENU_EXTERNAL = 4;

    // --- menu codes

    protected static final int MENU_ADDONS_ID = R.string.TLA_menu_addons;
    protected static final int MENU_SETTINGS_ID = R.string.TLA_menu_settings;
    protected static final int MENU_SORT_ID = R.string.TLA_menu_sort;
    protected static final int MENU_SYNC_ID = R.string.TLA_menu_sync;
    protected static final int MENU_SUPPORT_ID = R.string.TLA_menu_support;
    protected static final int MENU_ADDON_INTENT_ID = Menu.FIRST + 199;

    protected static final int CONTEXT_MENU_EDIT_TASK_ID = R.string.TAd_contextEditTask;
    protected static final int CONTEXT_MENU_COPY_TASK_ID = R.string.TAd_contextCopyTask;
    protected static final int CONTEXT_MENU_DELETE_TASK_ID = R.string.TAd_contextDeleteTask;
    protected static final int CONTEXT_MENU_UNDELETE_TASK_ID = R.string.TAd_contextUndeleteTask;
    protected static final int CONTEXT_MENU_PURGE_TASK_ID = R.string.TAd_contextPurgeTask;
    protected static final int CONTEXT_MENU_BROADCAST_INTENT_ID = Menu.FIRST + 25;
    protected static final int CONTEXT_MENU_PLUGIN_ID_FIRST = Menu.FIRST + 26;

    // --- constants

    /** token for passing a {@link Filter} object through extras */
    public static final String TOKEN_FILTER = "filter"; //$NON-NLS-1$

    /** token for indicating source of TLA launch */
    public static final String TOKEN_SOURCE = "source"; //$NON-NLS-1$

    public static final String TOKEN_OVERRIDE_ANIM = "finishAnim"; //$NON-NLS-1$

    // --- instance variables

    @Autowired ExceptionService exceptionService;

    @Autowired protected TaskService taskService;

    @Autowired MetadataService metadataService;

    @Autowired Database database;

    @Autowired AddOnService addOnService;

    @Autowired UpgradeService upgradeService;

    @Autowired protected SyncV2Service syncService;

    @Autowired TagDataService tagDataService;

    private final TaskContextActionExposer[] contextItemExposers = new TaskContextActionExposer[] {
            new ReminderDebugContextActions.MakeNotification(),
            new ReminderDebugContextActions.WhenReminder(),
    };

    protected TaskAdapter taskAdapter = null;
    protected DetailReceiver detailReceiver = new DetailReceiver();
    protected RefreshReceiver refreshReceiver = new RefreshReceiver();
    protected SyncActionReceiver syncActionReceiver = new SyncActionReceiver();
    protected final AtomicReference<String> sqlQueryTemplate = new AtomicReference<String>();
    protected Filter filter;
    protected int sortFlags;
    protected int sortSort;
    protected boolean overrideFinishAnim;

    private ImageButton voiceAddButton;
    private ImageButton quickAddButton;
    private EditText quickAddBox;
    private Timer backgroundTimer;
    private final LinkedHashSet<SyncAction> syncActions = new LinkedHashSet<SyncAction>();
    private boolean isFilter;

    private final TaskListContextMenuExtensionLoader contextMenuExtensionLoader = new TaskListContextMenuExtensionLoader();
    private VoiceInputAssistant voiceInputAssistant;

    // --- fragment handling variables
    OnTaskListItemClickedListener mListener;
    private boolean mDualFragments = false;

    /* ======================================================================
     * ======================================================= initialization
     * ====================================================================== */

    static {
        AstridDependencyInjector.initialize();
    }

    /** Container Activity must implement this interface and we ensure
     * that it does during the onAttach() callback
     */
    public interface OnTaskListItemClickedListener {
        public void onTaskListItemClicked(int category, int position);
    }

    @Override
    public void onAttach(SupportActivity activity) {
        super.onAttach(activity);
        // Check that the container activity has implemented the callback interface
        try {
            mListener = (OnTaskListItemClickedListener) activity;
        } catch (ClassCastException e) {
            throw new ClassCastException(activity.toString()
                    + " must implement OnTaskListItemClickedListener"); //$NON-NLS-1$
        }
    }

    /**
     * @return view to attach to the body of the task list. must contain two
     * elements, a view with id android:id/empty and a list view with id
     * android:id/list. It should NOT be attached to root
     */
    protected View getListBody(ViewGroup root) {
        if(AndroidUtilities.getSdkVersion() > 3)
            return getActivity().getLayoutInflater().inflate(R.layout.task_list_body_standard, root, false);
        else
            return getActivity().getLayoutInflater().inflate(R.layout.task_list_body_api3, root, false);
    }

    /**  Called when loading up the activity */
    @Override
    public void onCreate(Bundle savedInstanceState) {
        ContextManager.setContext(getActivity());
        DependencyInjectionService.getInstance().inject(this);
        super.onCreate(savedInstanceState);
        // Tell the framework to try to keep this fragment around
        // during a configuration change.
//        setRetainInstance(true);

<<<<<<< HEAD
        new StartupService().onStartupApplication(getActivity());
=======
        new StartupService().onStartupApplication(this);
        ThemeService.applyTheme(this);
        ViewGroup parent = (ViewGroup) getLayoutInflater().inflate(R.layout.task_list_activity, null);
        parent.addView(getListBody(parent), 2);
        setContentView(parent);
>>>>>>> 10ed3bd5

        if(database == null)
            return;

        database.openForWriting();
    }


    /* (non-Javadoc)
     * @see android.support.v4.app.Fragment#onCreateView(android.view.LayoutInflater, android.view.ViewGroup, android.os.Bundle)
     */
    @Override
    public View onCreateView(LayoutInflater inflater, ViewGroup container,
            Bundle savedInstanceState) {
        ViewGroup parent = (ViewGroup) getActivity().getLayoutInflater().inflate(
                R.layout.task_list_activity, container, false);
        parent.addView(getListBody(parent), 0);

        return parent;
    }

    @Override
    public void onActivityCreated(Bundle savedInstanceState) {
        super.onActivityCreated(savedInstanceState);
        // We have a menu item to show in action bar.
        setHasOptionsMenu(true);

        setUpUiComponents();
        onNewIntent(getActivity().getIntent());

        Fragment filterlistFrame = getFragmentManager().findFragmentByTag(FilterListActivity.TAG_FILTERLIST_FRAGMENT);
        mDualFragments = (filterlistFrame != null) && filterlistFrame.isInLayout();

        if (mDualFragments) {
            // In dual-pane mode, the list view highlights the selected item.
            getListView().setChoiceMode(ListView.CHOICE_MODE_SINGLE);
            getListView().setItemsCanFocus(false);
        }

        if(Preferences.getInt(AstridPreferences.P_UPGRADE_FROM, -1) > -1)
            upgradeService.showChangeLog(getActivity(), Preferences.getInt(AstridPreferences.P_UPGRADE_FROM, -1));

        if(getActivity().getIntent().hasExtra(TOKEN_SOURCE)) {
            switch(getActivity().getIntent().getIntExtra(TOKEN_SOURCE, Constants.SOURCE_DEFAULT)) {
            case Constants.SOURCE_NOTIFICATION:
                StatisticsService.reportEvent(StatisticsConstants.LAUNCH_FROM_NOTIFICATION);
                break;
            case Constants.SOURCE_OTHER:
                StatisticsService.reportEvent(StatisticsConstants.LAUNCH_FROM_OTHER);
                break;
            case Constants.SOURCE_PPWIDGET:
                StatisticsService.reportEvent(StatisticsConstants.LAUNCH_FROM_PPW);
                break;
            case Constants.SOURCE_WIDGET:
                StatisticsService.reportEvent(StatisticsConstants.LAUNCH_FROM_WIDGET);
                break;
            case Constants.SOURCE_C2DM:
                StatisticsService.reportEvent(StatisticsConstants.LAUNCH_FROM_C2DM);
                break;
            }
        }

        getActivity().runOnUiThread(new Runnable() {
           public void run() {
               Thread.currentThread().setPriority(Thread.MAX_PRIORITY);
           }
        });
    }

    protected void onNewIntent(Intent intent) {
        Bundle extras = intent.getExtras();
        if (extras != null) {
            overrideFinishAnim = extras.getBoolean(TOKEN_OVERRIDE_ANIM);
        } else {
            overrideFinishAnim = false;
        }
        String intentAction = intent.getAction();
        // FIXME maybe SEARCH has to go into the Wrapper-activity and forward to the filterFragment
        if (Intent.ACTION_SEARCH.equals(intentAction)) {
            String query = intent.getStringExtra(SearchManager.QUERY).trim();
            Filter searchFilter = new Filter(null, getString(R.string.FLA_search_filter, query),
                    new QueryTemplate().where(Functions.upper(Task.TITLE).like("%" + //$NON-NLS-1$
                            query.toUpperCase() + "%")), //$NON-NLS-1$
                    null);
            intent = new Intent(getActivity(), TaskListWrapperActivity.class);
            intent.putExtra(TaskListActivity.TOKEN_FILTER, searchFilter);
            startActivity(intent);
            getActivity().finish();
            if (overrideFinishAnim) {
                AndroidUtilities.callOverridePendingTransition(getActivity(), R.anim.slide_right_in, R.anim.slide_right_out);
            }
            return;
        } else if(extras != null && extras.containsKey(TOKEN_FILTER)) {
            filter = extras.getParcelable(TOKEN_FILTER);
            isFilter = true;
        } else {
            filter = CoreFilterExposer.buildInboxFilter(getResources());
            isFilter = false;
        }

        setUpTaskList();
        // FIXME put this into the wrapper activity
        if(Constants.DEBUG)
            getActivity().setTitle("[D] " + filter.title); //$NON-NLS-1$

        contextMenuExtensionLoader.loadInNewThread(getActivity());
    }

    public Filter getFilter() {
        return filter;
    }

    protected void addSyncRefreshMenuItem(Menu menu) {
        MenuItem item = menu.add(Menu.NONE, MENU_SYNC_ID, Menu.NONE,
                R.string.TLA_menu_sync);
        item.setIcon(R.drawable.ic_menu_refresh);
        if (((AstridWrapperActivity) getActivity()).isMultipleFragments())
            item.setShowAsAction(MenuItem.SHOW_AS_ACTION_IF_ROOM);
    }

    /**
     * Create options menu (displayed when user presses menu key)
     *
     * @return true if menu should be displayed
     */
    @Override
    public void onCreateOptionsMenu(Menu menu, MenuInflater inflater) {
        if (getActivity() == null)
            return;

        MenuItem item;

        if (!(this instanceof DraggableTaskListActivity)) {
            item = menu.add(Menu.NONE, MENU_SORT_ID, Menu.NONE, R.string.TLA_menu_sort);
            item.setIcon(android.R.drawable.ic_menu_sort_by_size);
            if (((AstridWrapperActivity) getActivity()).isMultipleFragments())
                item.setShowAsAction(MenuItem.SHOW_AS_ACTION_IF_ROOM);
        }

        addSyncRefreshMenuItem(menu);

        if(!Constants.MARKET_DISABLED) {
            item = menu.add(Menu.NONE, MENU_ADDONS_ID, Menu.NONE,
                    R.string.TLA_menu_addons);
            item.setIcon(android.R.drawable.ic_menu_set_as);
        }

        item = menu.add(Menu.NONE, MENU_SUPPORT_ID, Menu.NONE,
                R.string.TLA_menu_support);
        item.setIcon(android.R.drawable.ic_menu_help);

        item = menu.add(Menu.NONE, MENU_SETTINGS_ID, Menu.NONE,
                R.string.TLA_menu_settings);
        item.setIcon(android.R.drawable.ic_menu_preferences);

        // ask about plug-ins
        Intent queryIntent = new Intent(AstridApiConstants.ACTION_TASK_LIST_MENU);

        PackageManager pm = getActivity().getPackageManager();
        List<ResolveInfo> resolveInfoList = pm.queryIntentActivities(queryIntent, 0);
        int length = resolveInfoList.size();
        for(int i = 0; i < length; i++) {
            ResolveInfo resolveInfo = resolveInfoList.get(i);

            item = menu.add(Menu.NONE, MENU_ADDON_INTENT_ID, Menu.NONE,
                        resolveInfo.loadLabel(pm));
            item.setIcon(resolveInfo.loadIcon(pm));
            Intent intent = new Intent(AstridApiConstants.ACTION_TASK_LIST_MENU);
            intent.setClassName(resolveInfo.activityInfo.packageName,
                    resolveInfo.activityInfo.name);
            item.setIntent(intent);
        }
    }

    protected void setUpUiComponents() {
//        ((ImageView)getView().findViewById(R.id.back)).setOnClickListener(new OnClickListener() {
//            public void onClick(View v) {
//                Preferences.setBoolean(R.string.p_showed_lists_help, true);
//                showFilterListActivity();
//            }
//        });

//        getView().findViewById(R.id.sort_settings).setOnClickListener(new OnClickListener() {
//            @Override
//            public void onClick(View v) {
//                StatisticsService.reportEvent(StatisticsConstants.TLA_MENU_SORT);
//                AlertDialog dialog = SortSelectionActivity.createDialog(getActivity(),
//                        TaskListActivity.this, sortFlags, sortSort);
//                dialog.show();
//            }
//        });

        // set listener for quick-changing task priority
        getListView().setOnKeyListener(new OnKeyListener() {
            @Override
            public boolean onKey(View view, int keyCode, KeyEvent event) {
                if(event.getAction() != KeyEvent.ACTION_UP || view == null)
                    return false;

                boolean filterOn = getListView().isTextFilterEnabled();
                View selected = getListView().getSelectedView();

                // hot-key to set task priority - 1-4 or ALT + Q-R
                if(!filterOn && event.getUnicodeChar() >= '1' && event.getUnicodeChar() <= '4' && selected != null) {
                    int importance = event.getNumber() - '1';
                    Task task = ((ViewHolder)selected.getTag()).task;
                    task.setValue(Task.IMPORTANCE, importance);
                    taskService.save(task);
                    taskAdapter.setFieldContentsAndVisibility(selected);
                }
                // filter
                else if(!filterOn && event.getUnicodeChar() != 0) {
                    getListView().setTextFilterEnabled(true);
                    getListView().setFilterText(Character.toString((char)event.getUnicodeChar()));
                }
                // turn off filter if nothing is selected
                else if(filterOn && TextUtils.isEmpty(getListView().getTextFilter())) {
                    getListView().setTextFilterEnabled(false);
                }

                return false;
            }
        });

        // set listener for pressing enter in quick-add box
        quickAddBox = (EditText) getView().findViewById(R.id.quickAddText);
        quickAddBox.setOnEditorActionListener(new OnEditorActionListener() {
            /**
             * When user presses enter, quick-add the task
             */
            @Override
            public boolean onEditorAction(TextView view, int actionId, KeyEvent event) {
                if(actionId == EditorInfo.IME_NULL && !TextUtils.isEmpty(quickAddBox.getText().toString().trim())) {
                    quickAddTask(quickAddBox.getText().toString(), true);
                    return true;
                }
                return false;
            }
        });


        quickAddButton = ((ImageButton)getView().findViewById(R.id.quickAddButton));

        // set listener for quick add button
        quickAddButton.setOnClickListener(new OnClickListener() {
            public void onClick(View v) {
                Task task = quickAddTask(quickAddBox.getText().toString(), true);
                if(task != null && task.getValue(Task.TITLE).length() == 0) {
                    Intent intent = getOnClickQuickAddIntent(task);
                    startActivityForResult(intent, ACTIVITY_EDIT_TASK);
                    transitionForTaskEdit();
                }
            }
        });

        // prepare and set listener for voice add button
        voiceAddButton = (ImageButton) getView().findViewById(R.id.voiceAddButton);
        int prompt = R.string.voice_edit_title_prompt;
        if (Preferences.getBoolean(R.string.p_voiceInputCreatesTask, false))
            prompt = R.string.voice_create_prompt;
        voiceInputAssistant = new VoiceInputAssistant(getActivity(),voiceAddButton,quickAddBox);
        voiceInputAssistant.configureMicrophoneButton(prompt);

        // set listener for extended addbutton
        quickAddButton.setOnLongClickListener(new OnLongClickListener() {
            @Override
            public boolean onLongClick(View v) {
                Task task = quickAddTask(quickAddBox.getText().toString(), false);
                if(task == null)
                    return true;
                Intent intent = getOnLongClickQuickAddIntent(task);
                startActivityForResult(intent, ACTIVITY_EDIT_TASK);
                transitionForTaskEdit();
                return true;
            }
        });

        //set listener for astrid icon
        ((TextView)getView().findViewById(android.R.id.empty)).setOnClickListener( new OnClickListener() {
            @Override
            public void onClick(View v) {
                quickAddButton.performClick();
            }
         });


        // gestures / animation
        try {
            GestureService.registerGestureDetector(getActivity(), R.id.gestures, R.raw.gestures, this);
        } catch (VerifyError e) {
            // failed check, no gestures :P
        }

        SharedPreferences publicPrefs = AstridPreferences.getPublicPrefs(getActivity());
        sortFlags = publicPrefs.getInt(SortHelper.PREF_SORT_FLAGS, 0);
        sortSort = publicPrefs.getInt(SortHelper.PREF_SORT_SORT, 0);
    }

<<<<<<< HEAD
    private void initiateAutomaticSync() {
        if (!actFmPreferenceService.isLoggedIn()) return;
        long lastFetchDate = actFmPreferenceService.getLastSyncDate();
        long lastAutosyncAttempt = Preferences.getLong(LAST_AUTOSYNC_ATTEMPT, 0);

        long lastTry = Math.max(lastFetchDate, lastAutosyncAttempt);
        if(DateUtilities.now() < lastTry + 300000L)
            return;
        new Thread() {
            @Override
            public void run() {
                Preferences.setLong(LAST_AUTOSYNC_ATTEMPT, DateUtilities.now());
                new ActFmSyncProvider().synchronize(getActivity(), false);
            }
        }.start();
    }

=======
>>>>>>> 10ed3bd5
    // Subclasses can override these to customize extras in quickadd intent
    protected Intent getOnClickQuickAddIntent(Task t) {
        Intent intent = new Intent(getActivity(), TaskEditWrapperActivity.class);
        intent.putExtra(TaskEditActivity.TOKEN_ID, t.getId());
        intent.putExtra(TOKEN_FILTER, filter);
        return intent;
    }

    protected Intent getOnLongClickQuickAddIntent(Task t) {
        Intent intent = new Intent(getActivity(), TaskEditWrapperActivity.class);
        intent.putExtra(TaskEditActivity.TOKEN_ID, t.getId());
        intent.putExtra(TOKEN_FILTER, filter);
        return intent;
    }

    public void transitionForTaskEdit() {
        AndroidUtilities.callOverridePendingTransition(getActivity(), R.anim.slide_left_in, R.anim.slide_left_out);
    }

    private void setUpBackgroundJobs() {
        backgroundTimer = new Timer();

        // start a thread to refresh periodically
        backgroundTimer.scheduleAtFixedRate(new TimerTask() {
            @Override
            public void run() {
                // refresh if conditions match
                Flags.checkAndClear(Flags.REFRESH);
                getActivity().runOnUiThread(new Runnable() {
                    @Override
                    public void run() {
                        loadTaskListContent(true);
                    }
                });
            }
        }, BACKGROUND_REFRESH_INTERVAL, BACKGROUND_REFRESH_INTERVAL);
    }

    /* ======================================================================
     * ============================================================ lifecycle
     * ====================================================================== */

    @Override
    public void onStart() {
        super.onStart();
    }

    @Override
    public void onStop() {
        StatisticsService.sessionStop(getActivity());
        super.onStop();
    }

    @Override
    public void onResume() {
        super.onResume();

        StatisticsService.sessionStart(getActivity());
        if (addOnService.hasPowerPack() &&
                Preferences.getBoolean(R.string.p_voiceInputEnabled, true) &&
                voiceInputAssistant.isVoiceInputAvailable()) {
            voiceAddButton.setVisibility(View.VISIBLE);
        } else {
            voiceAddButton.setVisibility(View.GONE);
        }

        getActivity().registerReceiver(detailReceiver,
                new IntentFilter(AstridApiConstants.BROADCAST_SEND_DETAILS));
        getActivity().registerReceiver(detailReceiver,
                new IntentFilter(AstridApiConstants.BROADCAST_SEND_DECORATIONS));
        getActivity().registerReceiver(detailReceiver,
                new IntentFilter(AstridApiConstants.BROADCAST_SEND_ACTIONS));
        getActivity().registerReceiver(refreshReceiver,
                new IntentFilter(AstridApiConstants.BROADCAST_EVENT_REFRESH));
        getActivity().registerReceiver(syncActionReceiver,
                new IntentFilter(AstridApiConstants.BROADCAST_SEND_SYNC_ACTIONS));
        setUpBackgroundJobs();

        if (!Preferences.getBoolean(WelcomeLogin.KEY_SHOWED_WELCOME_LOGIN, false)) {
<<<<<<< HEAD
            Intent showWelcomeLogin = new Intent(getActivity(), WelcomeLogin.class);
=======
            Preferences.setBoolean(WelcomeLogin.KEY_SHOWED_WELCOME_LOGIN, true);
            Intent showWelcomeLogin = new Intent(this, WelcomeWalkthrough.class);
>>>>>>> 10ed3bd5
            showWelcomeLogin.putExtra(ActFmLoginActivity.SHOW_TOAST, false);
            startActivity(showWelcomeLogin);
            return;
        }

        if (!Preferences.getBoolean(R.string.p_showed_add_task_help, false)) {
            HelpInfoPopover.showPopover(getActivity(), quickAddBox, R.string.help_popover_add_task, null);
            Preferences.setBoolean(R.string.p_showed_add_task_help, true);
        } else if (!Preferences.getBoolean(R.string.p_showed_tap_task_help, false)) {
            showTaskEditHelpPopover();
        } else if (Preferences.isSet(getString(R.string.p_showed_lists_help)) &&
                !Preferences.getBoolean(R.string.p_showed_lists_help, false)) {
            //HelpInfoPopover.showPopover(getActivity(), getView().findViewById(R.id.back), R.string.help_popover_lists, null);
            Preferences.setBoolean(R.string.p_showed_lists_help, true);
        }

        initiateAutomaticSync();
    }

    @Override
    public void onPause() {
        super.onPause();
        StatisticsService.sessionPause();
        try {
        	getActivity().unregisterReceiver(detailReceiver);
        	getActivity().unregisterReceiver(refreshReceiver);
        	getActivity().unregisterReceiver(syncActionReceiver);
        } catch (IllegalArgumentException e) {
            // might not have fully initialized
        }
        backgroundTimer.cancel();
    }

    /**
     * Receiver which receives refresh intents
     *
     * @author Tim Su <tim@todoroo.com>
     *
     */
    protected class RefreshReceiver extends BroadcastReceiver {
        @Override
        public void onReceive(Context context, Intent intent) {
            if(intent == null || !AstridApiConstants.BROADCAST_EVENT_REFRESH.equals(intent.getAction()))
                return;

            getActivity().runOnUiThread(new Runnable() {
                @Override
                public void run() {
                    taskAdapter.flushCaches();
                    loadTaskListContent(true);
                }
            });
        }
    }

    /**
     * Receiver which receives sync provider intents
     *
     * @author Tim Su <tim@todoroo.com>
     *
     */
    protected class SyncActionReceiver extends BroadcastReceiver {
        @Override
        public void onReceive(Context context, Intent intent) {
            if(intent == null || !AstridApiConstants.BROADCAST_SEND_SYNC_ACTIONS.equals(intent.getAction()))
                return;

            try {
                Bundle extras = intent.getExtras();
                SyncAction syncAction = extras.getParcelable(AstridApiConstants.EXTRAS_RESPONSE);
                syncActions.add(syncAction);
            } catch (Exception e) {
                exceptionService.reportError("receive-sync-action-" + //$NON-NLS-1$
                        intent.getStringExtra(AstridApiConstants.EXTRAS_ADDON), e);
            }
        }
    }

    /**
     * Receiver which receives detail or decoration intents
     *
     * @author Tim Su <tim@todoroo.com>
     *
     */
    protected class DetailReceiver extends BroadcastReceiver {
        @Override
        public void onReceive(Context context, Intent intent) {
            try {
                Bundle extras = intent.getExtras();
                long taskId = extras.getLong(AstridApiConstants.EXTRAS_TASK_ID);
                String addOn = extras.getString(AstridApiConstants.EXTRAS_ADDON);

                if(AstridApiConstants.BROADCAST_SEND_DECORATIONS.equals(intent.getAction())) {
                    TaskDecoration deco = extras.getParcelable(AstridApiConstants.EXTRAS_RESPONSE);
                    taskAdapter.decorationManager.addNew(taskId, addOn, deco, null);
                } else if(AstridApiConstants.BROADCAST_SEND_DETAILS.equals(intent.getAction())) {
                    String detail = extras.getString(AstridApiConstants.EXTRAS_RESPONSE);
                    taskAdapter.addDetails(taskId, detail);
                } else if(AstridApiConstants.BROADCAST_SEND_ACTIONS.equals(intent.getAction())) {
                    TaskAction action = extras.getParcelable(AstridApiConstants.EXTRAS_RESPONSE);
                    taskAdapter.taskActionManager.addNew(taskId, addOn, action, null);
                }
            } catch (Exception e) {
                exceptionService.reportError("receive-detail-" + //$NON-NLS-1$
                        intent.getStringExtra(AstridApiConstants.EXTRAS_ADDON), e);
            }
        }
    }

    public void onWindowFocusChanged(boolean hasFocus) {
        // FIXME: move to parent Activity
//      super.onWindowFocusChanged(hasFocus);
        if(hasFocus && Flags.checkAndClear(Flags.REFRESH)) {
            taskAdapter.flushCaches();
            loadTaskListContent(true);
        }
    }

    @Override
    public void onActivityResult(int requestCode, int resultCode, Intent data) {
        // handle the result of voice recognition, put it into the textfield
        if (voiceInputAssistant.handleActivityResult(requestCode, resultCode, data)) {
            // if user wants, create the task directly (with defaultvalues) after saying it
            if (Preferences.getBoolean(R.string.p_voiceInputCreatesTask, false))
                quickAddTask(quickAddBox.getText().toString(), true);
            super.onActivityResult(requestCode, resultCode, data);

            // the rest of onActivityResult is totally unrelated to voicerecognition, so bail out
            return;
        }

        if(requestCode == ACTIVITY_SETTINGS && resultCode == EditPreferences.RESULT_CODE_THEME_CHANGED) {
            getActivity().finish();
            if (overrideFinishAnim) {
                AndroidUtilities.callOverridePendingTransition(getActivity(), R.anim.slide_right_in, R.anim.slide_right_out);
            }
            getActivity().startActivity(getActivity().getIntent());
        }

        super.onActivityResult(requestCode, resultCode, data);


        if (!Preferences.getBoolean(R.string.p_showed_add_task_help, false)) {
            HelpInfoPopover.showPopover(getActivity(), quickAddBox, R.string.help_popover_add_task, null);
            Preferences.setBoolean(R.string.p_showed_add_task_help, true);
        }

        if(resultCode != Activity.RESULT_CANCELED) {
            if (data != null && data.hasExtra(TaskEditActivity.TOKEN_TASK_WAS_ASSIGNED) && data.getBooleanExtra(TaskEditActivity.TOKEN_TASK_WAS_ASSIGNED, false) && !isFilter) {
                String assignedTo = data.getStringExtra(TaskEditActivity.TOKEN_ASSIGNED_TO);
                switchToAssignedFilter(assignedTo);
            } else {
                taskAdapter.flushCaches();
                loadTaskListContent(true);
                taskService.cleanup();
            }
        }
    }

    private void switchToAssignedFilter(final String assignedEmail) {
        DialogInterface.OnClickListener okListener = new DialogInterface.OnClickListener() {
            @Override
            public void onClick(DialogInterface dialog, int which) {
                Filter assignedFilter = CustomFilterExposer.getAssignedByMeFilter(getResources());

                Intent intent = new Intent(getActivity(), TaskListWrapperActivity.class);
                intent.putExtra(TaskListActivity.TOKEN_FILTER, assignedFilter);
                intent.putExtra(TaskListActivity.TOKEN_OVERRIDE_ANIM, true);
                startActivityForResult(intent, 0);
                transitionForTaskEdit();
            }
        };
        DialogUtilities.okCancelCustomDialog(getActivity(),
                getString(R.string.actfm_view_task_title), getString(R.string.actfm_view_task_text, assignedEmail),
                R.string.actfm_view_task_ok, R.string.actfm_view_task_cancel, 0,
                okListener, null);
    }

    public void onScroll(AbsListView view, int firstVisibleItem, int visibleItemCount,
            int totalItemCount) {
        // do nothing
    }

    /**
     * Detect when user is flinging the task, disable task adapter loading
     * when this occurs to save resources and time.
     */
    public void onScrollStateChanged(AbsListView view, int scrollState) {
        switch (scrollState) {
        case OnScrollListener.SCROLL_STATE_IDLE:
            if(taskAdapter.isFling)
                taskAdapter.notifyDataSetChanged();
            taskAdapter.isFling = false;
            break;
        case OnScrollListener.SCROLL_STATE_TOUCH_SCROLL:
            if(taskAdapter.isFling)
                taskAdapter.notifyDataSetChanged();
            taskAdapter.isFling = false;
            break;
        case OnScrollListener.SCROLL_STATE_FLING:
            taskAdapter.isFling = true;
            break;
        }
    }

    /* ======================================================================
     * =================================================== managing list view
     * ====================================================================== */

    /**
     * Load or re-load action items and update views
     * @param requery
     */
    public void loadTaskListContent(boolean requery) {
        if(taskAdapter == null) {
            setUpTaskList();
            return;
        }

        int oldListItemSelected = getListView().getSelectedItemPosition();
        Cursor taskCursor = taskAdapter.getCursor();

        if(requery) {
            taskCursor.requery();
            taskAdapter.flushCaches();
            taskAdapter.notifyDataSetChanged();
        }
        getActivity().startManagingCursor(taskCursor);

        if(oldListItemSelected != ListView.INVALID_POSITION &&
                oldListItemSelected < taskCursor.getCount())
            getListView().setSelection(oldListItemSelected);

        // also load sync actions
        syncActions.clear();
        Intent broadcastIntent = new Intent(AstridApiConstants.BROADCAST_REQUEST_SYNC_ACTIONS);
        getActivity().sendOrderedBroadcast(broadcastIntent, AstridApiConstants.PERMISSION_READ);
    }

    /**
     * Fill in the Task List with current items
     * @param withCustomId force task with given custom id to be part of list
     */
    protected void setUpTaskList() {
        if(filter == null)
            return;

        sqlQueryTemplate.set(SortHelper.adjustQueryForFlagsAndSort(filter.sqlQuery,
                sortFlags, sortSort));
        //getActivity().setTitle(filter.title);

        // perform query
        TodorooCursor<Task> currentCursor = taskService.fetchFiltered(
                sqlQueryTemplate.get(), null, TaskAdapter.PROPERTIES);
        getActivity().startManagingCursor(currentCursor);

        // set up list adapters
        taskAdapter = new TaskAdapter(this, R.layout.task_adapter_row,
                currentCursor, sqlQueryTemplate, false, new OnCompletedTaskListener() {
            @Override
            public void onCompletedTask(Task item, boolean newState) {
                if(newState == true)
                    onTaskCompleted(item);
            }
        });
        setListAdapter(taskAdapter);
        getListView().setOnScrollListener(this);
        registerForContextMenu(getListView());

        loadTaskListContent(true);
    }

    /**
     * Select a custom task id in the list. If it doesn't exist, create
     * a new custom filter
     * @param withCustomId
     */
    @SuppressWarnings("nls")
    private void selectCustomId(long withCustomId) {
        // if already in the list, select it
        TodorooCursor<Task> currentCursor = (TodorooCursor<Task>)taskAdapter.getCursor();
        for(int i = 0; i < currentCursor.getCount(); i++) {
            currentCursor.moveToPosition(i);
            if(currentCursor.get(Task.ID) == withCustomId) {
                getListView().setSelection(i);
                showTaskEditHelpPopover();
                return;
            }
        }

        // create a custom cursor
        if(!sqlQueryTemplate.get().contains("WHERE"))
            sqlQueryTemplate.set(sqlQueryTemplate.get() + " WHERE " + TaskCriteria.byId(withCustomId));
        else
            sqlQueryTemplate.set(sqlQueryTemplate.get().replace("WHERE ", "WHERE " +
                    TaskCriteria.byId(withCustomId) + " OR "));

        currentCursor = taskService.fetchFiltered(sqlQueryTemplate.get(), null, TaskAdapter.PROPERTIES);
        getListView().setFilterText("");
        getActivity().startManagingCursor(currentCursor);

        taskAdapter.changeCursor(currentCursor);

        // update title
        filter.title = getString(R.string.TLA_custom);
        ((TextView)getView().findViewById(R.id.listLabel)).setText(filter.title);

        // try selecting again
        for(int i = 0; i < currentCursor.getCount(); i++) {
            currentCursor.moveToPosition(i);
            if(currentCursor.get(Task.ID) == withCustomId) {
                getListView().setSelection(i);
                showTaskEditHelpPopover();
                break;
            }
        }
    }

    private void showTaskEditHelpPopover() {
        if (!Preferences.getBoolean(R.string.p_showed_tap_task_help, false)) {
            Preferences.setBoolean(R.string.p_showed_tap_task_help, true);
            InputMethodManager imm = (InputMethodManager) getActivity().getSystemService(Context.INPUT_METHOD_SERVICE);
            imm.hideSoftInputFromWindow(quickAddBox.getWindowToken(), 0);
            getListView().postDelayed(new Runnable() {
                public void run() {
                    if (taskAdapter.getCount() > 0) {
                        final View view = getListView().getChildAt(getListView().getChildCount() - 1);
                        if (view != null) {
                            OnDismissListener onDismiss = new OnDismissListener() {
                                @Override
                                public void onDismiss() {
                                    if (!Preferences.isSet(getString(R.string.p_showed_lists_help))) {
                                        Preferences.setBoolean(R.string.p_showed_lists_help, false);
                                    } else if (!Preferences.getBoolean(R.string.p_showed_lists_help, false)) {
                                        Preferences.setBoolean(R.string.p_showed_lists_help, true);
                                        //HelpInfoPopover.showPopover(getActivity(), getView().findViewById(R.id.back), R.string.help_popover_lists, null);
                                    }
                                }
                            };
                            HelpInfoPopover.showPopover(getActivity(), view, R.string.help_popover_tap_task, onDismiss);
                        }
                    }
                }
            }, 1000L);

        }
    }

    /* ======================================================================
     * ============================================================== actions
     * ====================================================================== */

    /**
     * A task was completed from the task adapter
     * @param item task that was completed
     */
    protected void onTaskCompleted(Task item) {
        if(isFilter)
            StatisticsService.reportEvent(StatisticsConstants.TASK_COMPLETED_INBOX);
        else
            StatisticsService.reportEvent(StatisticsConstants.TASK_COMPLETED_FILTER);
    }

    /**
     * Quick-add a new task
     * @param title
     * @return
     */
    @SuppressWarnings("nls")
    protected Task quickAddTask(String title, boolean selectNewTask) {
        try {
            if(title != null)
                title = title.trim();
            Task task = createWithValues(filter.valuesForNewTasks,
                    title, taskService, metadataService);

            boolean gcalCreateEventEnabled = Preferences.getStringValue(R.string.gcal_p_default) != null &&
                                             !Preferences.getStringValue(R.string.gcal_p_default).equals("-1");
            if (title.length()>0 && gcalCreateEventEnabled) {
                Uri calendarUri = GCalHelper.createTaskEvent(task, getActivity().getContentResolver(), new ContentValues());
                task.setValue(Task.CALENDAR_URI, calendarUri.toString());
                taskService.save(task);
            }

            TextView quickAdd = (TextView)getView().findViewById(R.id.quickAddText);
            quickAdd.setText(""); //$NON-NLS-1$

            if(selectNewTask) {
                loadTaskListContent(true);
                selectCustomId(task.getId());
            }

            StatisticsService.reportEvent(StatisticsConstants.TASK_CREATED_TASKLIST);
            return task;
        } catch (Exception e) {
            exceptionService.displayAndReportError(getActivity(), "quick-add-task", e);
            return new Task();
        }
    }

    /**
     * Create task from the given content values, saving it.
     * @param values
     * @param title
     * @param taskService
     * @param metadataService
     * @return
     */
    public static Task createWithValues(ContentValues values, String title, TaskService taskService,
            MetadataService metadataService) {
        Task task = new Task();
        if(title != null)
            task.setValue(Task.TITLE, title);

        ContentValues forMetadata = null;
        if(values != null && values.size() > 0) {
            ContentValues forTask = new ContentValues();
            forMetadata = new ContentValues();
            outer: for(Entry<String, Object> item : values.valueSet()) {
                String key = item.getKey();
                Object value = item.getValue();
                if(value instanceof String)
                    value = PermaSql.replacePlaceholders((String)value);

                for(Property<?> property : Metadata.PROPERTIES)
                    if(property.name.equals(key)) {
                        AndroidUtilities.putInto(forMetadata, key, value);
                        continue outer;
                    }

                AndroidUtilities.putInto(forTask, key, value);
            }
            task.mergeWith(forTask);
        }
        taskService.quickAdd(task);
        if(forMetadata != null && forMetadata.size() > 0) {
            Metadata metadata = new Metadata();
            metadata.setValue(Metadata.TASK, task.getId());
            metadata.mergeWith(forMetadata);
            metadataService.save(metadata);
        }
        return task;
    }

    @Override
    public void onCreateContextMenu(ContextMenu menu, View v,
            ContextMenuInfo menuInfo) {
        AdapterContextMenuInfo adapterInfo = (AdapterContextMenuInfo)menuInfo;
        Task task = ((ViewHolder)adapterInfo.targetView.getTag()).task;
        if (task.getFlag(Task.FLAGS, Task.FLAG_IS_READONLY))
            return;

        int id = (int)task.getId();
        menu.setHeaderTitle(task.getValue(Task.TITLE));

        if(task.isDeleted()) {
            menu.add(id, CONTEXT_MENU_UNDELETE_TASK_ID, Menu.NONE,
                    R.string.TAd_contextUndeleteTask);

            menu.add(id, CONTEXT_MENU_PURGE_TASK_ID, Menu.NONE,
                    R.string.TAd_contextPurgeTask);
        } else {
            menu.add(id, CONTEXT_MENU_EDIT_TASK_ID, Menu.NONE,
                        R.string.TAd_contextEditTask);
            menu.add(id, CONTEXT_MENU_COPY_TASK_ID, Menu.NONE,
                    R.string.TAd_contextCopyTask);

            for(int i = 0; i < contextItemExposers.length; i++) {
                Object label = contextItemExposers[i].getLabel(task);
                if(label != null) {
                    if(label instanceof Integer)
                        menu.add(id, CONTEXT_MENU_PLUGIN_ID_FIRST + i, Menu.NONE, (Integer)label);
                    else
                        menu.add(id, CONTEXT_MENU_PLUGIN_ID_FIRST + i, Menu.NONE, (String)label);
                }
            }

            long taskId = task.getId();
            for(ContextMenuItem item : contextMenuExtensionLoader.getList()) {
                android.view.MenuItem menuItem = menu.add(id, CONTEXT_MENU_BROADCAST_INTENT_ID, Menu.NONE,
                        item.title);
                item.intent.putExtra(AstridApiConstants.EXTRAS_TASK_ID, taskId);
                menuItem.setIntent(item.intent);
            }

            menu.add(id, CONTEXT_MENU_DELETE_TASK_ID, Menu.NONE,
                    R.string.TAd_contextDeleteTask);

        }
    }

    /** Show a dialog box and delete the task specified */
    private void deleteTask(final Task task) {
        new AlertDialog.Builder(getActivity()).setTitle(R.string.DLG_confirm_title)
                .setMessage(R.string.DLG_delete_this_task_question).setIcon(
                        android.R.drawable.ic_dialog_alert).setPositiveButton(
                        android.R.string.ok,
                        new DialogInterface.OnClickListener() {
                            public void onClick(DialogInterface dialog,
                                    int which) {
                                taskService.delete(task);
                                loadTaskListContent(true);
                            }
                        }).setNegativeButton(android.R.string.cancel, null)
                .show();
    }

    /**
     * Intent object with custom label returned by toString.
     * @author joshuagross <joshua.gross@gmail.com>
     */
    protected static class IntentWithLabel extends Intent {
        private final String label;
        public IntentWithLabel (Intent in, String labelIn) {
            super(in);
            label = labelIn;
        }
        @Override
        public String toString () {
            return label;
        }
    }

    private static final String PREF_LAST_AUTO_SYNC = "taskListLastAutoSync"; //$NON-NLS-1$

    protected void initiateAutomaticSync() {
        if (filter.title == null || !filter.title.equals(getString(R.string.BFE_Active)))
            return;

        long lastAutoSync = Preferences.getLong(PREF_LAST_AUTO_SYNC, 0);
        if(DateUtilities.now() - lastAutoSync > DateUtilities.ONE_HOUR) {
            performSyncServiceV2Sync(false);
        }
    }

    protected void performSyncServiceV2Sync(boolean manual) {
        syncService.synchronizeActiveTasks(manual, new ProgressBarSyncResultCallback(this,
                R.id.progressBar, new Runnable() {
            @Override
            public void run() {
                loadTaskListContent(true);
            }
        }));
        Preferences.setLong(PREF_LAST_AUTO_SYNC, DateUtilities.now());
    }

    protected void performSyncAction() {
        if (syncActions.size() == 0 && !syncService.isActive()) {
            String desiredCategory = getString(R.string.SyP_label);

            // Get a list of all sync plugins and bring user to the prefs pane
            // for one of them
            Intent queryIntent = new Intent(AstridApiConstants.ACTION_SETTINGS);
            PackageManager pm = getActivity().getPackageManager();
            List<ResolveInfo> resolveInfoList = pm.queryIntentActivities(
                    queryIntent, PackageManager.GET_META_DATA);
            int length = resolveInfoList.size();
            ArrayList<Intent> syncIntents = new ArrayList<Intent>();

            // Loop through a list of all packages (including plugins, addons)
            // that have a settings action: filter to sync actions
            for (int i = 0; i < length; i++) {
                ResolveInfo resolveInfo = resolveInfoList.get(i);
                Intent intent = new Intent(AstridApiConstants.ACTION_SETTINGS);
                intent.setClassName(resolveInfo.activityInfo.packageName,
                        resolveInfo.activityInfo.name);

                String category = MetadataHelper.resolveActivityCategoryName(resolveInfo, pm);
                if(MilkPreferences.class.getName().equals(resolveInfo.activityInfo.name) &&
                        !MilkUtilities.INSTANCE.isLoggedIn())
                    continue;

                if (category.equals(desiredCategory)) {
                    syncIntents.add(new IntentWithLabel(intent,
                            resolveInfo.activityInfo.loadLabel(pm).toString()));
                }
            }

            final Intent[] actions = syncIntents.toArray(new Intent[syncIntents.size()]);
            DialogInterface.OnClickListener listener = new DialogInterface.OnClickListener() {
                @Override
                public void onClick(DialogInterface click, int which) {
                    startActivity(actions[which]);
                }
            };

            showSyncOptionMenu(actions, listener);
        }
<<<<<<< HEAD
        else if(syncActions.size() == 1) {
            SyncAction syncAction = syncActions.iterator().next();
            try {
                syncAction.intent.send();
                Toast.makeText(getActivity(), R.string.SyP_progress_toast,
                        Toast.LENGTH_LONG).show();
            } catch (CanceledException e) {
                //
            }
        } else {
            // We have >1 sync actions, pop up a dialogue so the user can
            // select just one of them (only sync one at a time)
            final SyncAction[] actions = syncActions.toArray(new SyncAction[syncActions.size()]);
            DialogInterface.OnClickListener listener = new DialogInterface.OnClickListener() {
                @Override
                public void onClick(DialogInterface click, int which) {
                    try {
                        actions[which].intent.send();
                        Toast.makeText(getActivity(), R.string.SyP_progress_toast,
                                Toast.LENGTH_LONG).show();
=======
        else {
            performSyncServiceV2Sync(true);

            if(syncActions.size() > 0) {
                for(SyncAction syncAction : syncActions) {
                    try {
                        syncAction.intent.send();
>>>>>>> 10ed3bd5
                    } catch (CanceledException e) {
                        //
                    }
                }
                Toast.makeText(TaskListActivity.this, R.string.SyP_progress_toast,
                        Toast.LENGTH_LONG).show();
            }
        }
    }

    /**
     * Show menu of sync options. This is shown when you're not logged into any services, or logged into
     * more than one.
     * @param <TYPE>
     * @param items
     * @param listener
     */
    private <TYPE> void showSyncOptionMenu(TYPE[] items, DialogInterface.OnClickListener listener) {
        ArrayAdapter<TYPE> adapter = new ArrayAdapter<TYPE>(getActivity(),
                android.R.layout.simple_spinner_dropdown_item, items);

        // show a menu of available options
        new AlertDialog.Builder(getActivity())
        .setTitle(R.string.SyP_label)
        .setAdapter(adapter, listener)
        .show().setOwnerActivity(getActivity());
    }

    /* (non-Javadoc)
     * @see android.support.v4.app.ListFragment#onListItemClick(android.widget.ListView, android.view.View, int, long)
     */
    @Override
    public void onListItemClick(ListView l, View v, int position, long id) {
        super.onListItemClick(l, v, position, id);
        if (mDualFragments)
            setSelection(position);
    }

    @Override
    public boolean onContextItemSelected(MenuItem item) {
        // called when context menu appears
        return onOptionsItemSelected(item);
    }

    @Override
    public boolean onOptionsItemSelected(final MenuItem item) {
        Intent intent;
        long itemId;

        // handle my own menus
        switch (item.getItemId()) {
        case MENU_ADDONS_ID:
            StatisticsService.reportEvent(StatisticsConstants.TLA_MENU_ADDONS);
            intent = new Intent(getActivity(), AddOnActivity.class);
            startActivityForResult(intent, ACTIVITY_ADDONS);
            return true;
        case MENU_SETTINGS_ID:
            StatisticsService.reportEvent(StatisticsConstants.TLA_MENU_SETTINGS);
            intent = new Intent(getActivity(), EditPreferences.class);
            startActivityForResult(intent, ACTIVITY_SETTINGS);
            return true;
        case MENU_SORT_ID:
            StatisticsService.reportEvent(StatisticsConstants.TLA_MENU_SORT);
            AlertDialog dialog = SortSelectionActivity.createDialog(getActivity(),
                    this, sortFlags, sortSort);
            dialog.show();
            return true;
        case MENU_SYNC_ID:
            StatisticsService.reportEvent(StatisticsConstants.TLA_MENU_SYNC);
            performSyncAction();
            return true;
        case MENU_SUPPORT_ID:
            StatisticsService.reportEvent(StatisticsConstants.TLA_MENU_HELP);
            intent = new Intent(getActivity(), FeedbackActivity.class);
            startActivity(intent);
            return true;
        case MENU_ADDON_INTENT_ID:
            intent = item.getIntent();
            AndroidUtilities.startExternalIntent(getActivity(), intent, ACTIVITY_MENU_EXTERNAL);
            return true;

        // --- context menu items

        case CONTEXT_MENU_BROADCAST_INTENT_ID: {
            intent = item.getIntent();
            getActivity().sendBroadcast(intent);
            return true;
        }

        case CONTEXT_MENU_EDIT_TASK_ID: {
            itemId = item.getGroupId();
            intent = new Intent(getActivity(), TaskEditWrapperActivity.class);
            intent.putExtra(TaskEditActivity.TOKEN_ID, itemId);
            intent.putExtra(TOKEN_FILTER, filter);
            startActivityForResult(intent, ACTIVITY_EDIT_TASK);
            transitionForTaskEdit();
            return true;
        }

        case CONTEXT_MENU_COPY_TASK_ID: {
            itemId = item.getGroupId();
            Task original = new Task();
            original.setId(itemId);

            Flags.set(Flags.ACTFM_SUPPRESS_SYNC);
            Flags.set(Flags.GTASKS_SUPPRESS_SYNC);
            Task clone = taskService.clone(original);
            clone.setValue(Task.CREATION_DATE, DateUtilities.now());
            clone.setValue(Task.COMPLETION_DATE, 0L);
            clone.setValue(Task.DELETION_DATE, 0L);

            clone.setValue(Task.CALENDAR_URI, ""); //$NON-NLS-1$
            GCalHelper.createTaskEventIfEnabled(clone);
            taskService.save(clone);

            intent = new Intent(getActivity(), TaskEditWrapperActivity.class);
            intent.putExtra(TaskEditActivity.TOKEN_ID, clone.getId());
            intent.putExtra(TOKEN_FILTER, filter);
            startActivityForResult(intent, ACTIVITY_EDIT_TASK);
            transitionForTaskEdit();

            return true;
        }

        case CONTEXT_MENU_DELETE_TASK_ID: {
            itemId = item.getGroupId();
            Task task = new Task();
            task.setId(itemId);
            deleteTask(task);
            return true;
        }

        case CONTEXT_MENU_UNDELETE_TASK_ID: {
            itemId = item.getGroupId();
            Task task = new Task();
            task.setId(itemId);
            task.setValue(Task.DELETION_DATE, 0L);
            taskService.save(task);
            loadTaskListContent(true);
            return true;
        }

        case CONTEXT_MENU_PURGE_TASK_ID: {
            itemId = item.getGroupId();
            taskService.purge(itemId);
            loadTaskListContent(true);
            return true;
        }

        default: {
            if(item.getItemId() < CONTEXT_MENU_PLUGIN_ID_FIRST)
                return false;
            if(item.getItemId() - CONTEXT_MENU_PLUGIN_ID_FIRST >= contextItemExposers.length)
                return false;

            AdapterContextMenuInfo adapterInfo = (AdapterContextMenuInfo) item.getMenuInfo();
            Task task = ((ViewHolder)adapterInfo.targetView.getTag()).task;
            contextItemExposers[item.getItemId() - CONTEXT_MENU_PLUGIN_ID_FIRST].invoke(task);

            return true;
        }

        }
    }

    @SuppressWarnings("nls")
    @Override
    public void gesturePerformed(String gesture) {
        if("nav_right".equals(gesture)) {
            //showFilterListActivity();
        }
    }

    @Override
    public void onSortSelected(boolean always, int flags, int sort) {
        sortFlags = flags;
        sortSort = sort;

        if(always) {
            SharedPreferences publicPrefs = AstridPreferences.getPublicPrefs(getActivity());
            Editor editor = publicPrefs.edit();
            editor.putInt(SortHelper.PREF_SORT_FLAGS, flags);
            editor.putInt(SortHelper.PREF_SORT_SORT, sort);
            editor.commit();
            ContextManager.getContext().startService(new Intent(ContextManager.getContext(),
                    TasksWidget.WidgetUpdateService.class));
        }

        setUpTaskList();
    }
}<|MERGE_RESOLUTION|>--- conflicted
+++ resolved
@@ -262,15 +262,7 @@
         // during a configuration change.
 //        setRetainInstance(true);
 
-<<<<<<< HEAD
         new StartupService().onStartupApplication(getActivity());
-=======
-        new StartupService().onStartupApplication(this);
-        ThemeService.applyTheme(this);
-        ViewGroup parent = (ViewGroup) getLayoutInflater().inflate(R.layout.task_list_activity, null);
-        parent.addView(getListBody(parent), 2);
-        setContentView(parent);
->>>>>>> 10ed3bd5
 
         if(database == null)
             return;
@@ -569,26 +561,6 @@
         sortSort = publicPrefs.getInt(SortHelper.PREF_SORT_SORT, 0);
     }
 
-<<<<<<< HEAD
-    private void initiateAutomaticSync() {
-        if (!actFmPreferenceService.isLoggedIn()) return;
-        long lastFetchDate = actFmPreferenceService.getLastSyncDate();
-        long lastAutosyncAttempt = Preferences.getLong(LAST_AUTOSYNC_ATTEMPT, 0);
-
-        long lastTry = Math.max(lastFetchDate, lastAutosyncAttempt);
-        if(DateUtilities.now() < lastTry + 300000L)
-            return;
-        new Thread() {
-            @Override
-            public void run() {
-                Preferences.setLong(LAST_AUTOSYNC_ATTEMPT, DateUtilities.now());
-                new ActFmSyncProvider().synchronize(getActivity(), false);
-            }
-        }.start();
-    }
-
-=======
->>>>>>> 10ed3bd5
     // Subclasses can override these to customize extras in quickadd intent
     protected Intent getOnClickQuickAddIntent(Task t) {
         Intent intent = new Intent(getActivity(), TaskEditWrapperActivity.class);
@@ -668,12 +640,8 @@
         setUpBackgroundJobs();
 
         if (!Preferences.getBoolean(WelcomeLogin.KEY_SHOWED_WELCOME_LOGIN, false)) {
-<<<<<<< HEAD
-            Intent showWelcomeLogin = new Intent(getActivity(), WelcomeLogin.class);
-=======
             Preferences.setBoolean(WelcomeLogin.KEY_SHOWED_WELCOME_LOGIN, true);
             Intent showWelcomeLogin = new Intent(this, WelcomeWalkthrough.class);
->>>>>>> 10ed3bd5
             showWelcomeLogin.putExtra(ActFmLoginActivity.SHOW_TOAST, false);
             startActivity(showWelcomeLogin);
             return;
@@ -1262,28 +1230,6 @@
 
             showSyncOptionMenu(actions, listener);
         }
-<<<<<<< HEAD
-        else if(syncActions.size() == 1) {
-            SyncAction syncAction = syncActions.iterator().next();
-            try {
-                syncAction.intent.send();
-                Toast.makeText(getActivity(), R.string.SyP_progress_toast,
-                        Toast.LENGTH_LONG).show();
-            } catch (CanceledException e) {
-                //
-            }
-        } else {
-            // We have >1 sync actions, pop up a dialogue so the user can
-            // select just one of them (only sync one at a time)
-            final SyncAction[] actions = syncActions.toArray(new SyncAction[syncActions.size()]);
-            DialogInterface.OnClickListener listener = new DialogInterface.OnClickListener() {
-                @Override
-                public void onClick(DialogInterface click, int which) {
-                    try {
-                        actions[which].intent.send();
-                        Toast.makeText(getActivity(), R.string.SyP_progress_toast,
-                                Toast.LENGTH_LONG).show();
-=======
         else {
             performSyncServiceV2Sync(true);
 
@@ -1291,7 +1237,6 @@
                 for(SyncAction syncAction : syncActions) {
                     try {
                         syncAction.intent.send();
->>>>>>> 10ed3bd5
                     } catch (CanceledException e) {
                         //
                     }
