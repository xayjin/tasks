--- conflicted
+++ resolved
@@ -83,11 +83,7 @@
 import com.todoroo.astrid.helper.MetadataHelper;
 import com.todoroo.astrid.service.StartupService;
 import com.todoroo.astrid.service.StatisticsService;
-<<<<<<< HEAD
-=======
-import com.todoroo.astrid.service.ThemeService;
 import com.todoroo.astrid.tags.TagsPlugin;
->>>>>>> 626c7f5c
 import com.todoroo.astrid.utility.Constants;
 
 /**
@@ -163,7 +159,6 @@
     public void onCreate(Bundle savedInstanceState) {
         super.onCreate(savedInstanceState);
 
-<<<<<<< HEAD
         // Tell the framework to try to keep this fragment around
         // during a configuration change.
         setRetainInstance(true);
@@ -187,18 +182,9 @@
         // We have a menu item to show in action bar.
         setHasOptionsMenu(true);
 
+        getActivity().setDefaultKeyMode(Activity.DEFAULT_KEYS_SEARCH_LOCAL);
         ImageView backButton = (ImageView) getView().findViewById(R.id.back);
-        if (!getActivity().getIntent().getBooleanExtra(SHOW_BACK_BUTTON, true)) {
-            backButton.setVisibility(View.GONE);
-            getView().findViewById(R.id.headerLogo).setPadding(0, 0, 0, 0);
-        }
-        getActivity().setDefaultKeyMode(Activity.DEFAULT_KEYS_SEARCH_LOCAL);
-=======
-        setContentView(R.layout.filter_list_activity);
-        ImageView backButton = (ImageView) findViewById(R.id.back);
-        Button newListButton = (Button) findViewById(R.id.new_list_button);
-        setDefaultKeyMode(DEFAULT_KEYS_SEARCH_LOCAL);
->>>>>>> 626c7f5c
+        Button newListButton = (Button) getView().findViewById(R.id.new_list_button);
 
         backButton.setOnClickListener(new OnClickListener() {
             @Override
@@ -208,13 +194,10 @@
             }
         });
 
-<<<<<<< HEAD
-        onContentChanged();
-=======
         newListButton.setOnClickListener(new OnClickListener() {
             @Override
             public void onClick(View v) {
-                Intent intent = TagsPlugin.newTagDialog(FilterListActivity.this);
+                Intent intent = TagsPlugin.newTagDialog(getActivity());
                 startActivity(intent);
                 AndroidUtilities.callApiMethod(5, FilterListActivity.this, "overridePendingTransition",
                         new Class<?>[] { Integer.TYPE, Integer.TYPE },
@@ -222,9 +205,7 @@
             }
         });
 
-        onNewIntent(getIntent());
-    }
->>>>>>> 626c7f5c
+        onContentChanged();
 
         onNewIntent(getActivity().getIntent());
 
