--- conflicted
+++ resolved
@@ -19,11 +19,7 @@
         <ListPreference  
             android:key="@string/rmilk_MPr_interval_key"  
             android:entries="@array/sync_SPr_interval_entries"  
-<<<<<<< HEAD
-            android:entryValues="@array/rmilk_MPr_interval_values"  
-=======
             android:entryValues="@array/sync_SPr_interval_values"  
->>>>>>> c03394e6
             android:title="@string/sync_SPr_interval_title" />
             
     </PreferenceCategory>
@@ -32,19 +28,11 @@
         android:title="@string/sync_SPr_group_actions">
     
         <Preference 
-<<<<<<< HEAD
-            android:key="@string/rmilk_MPr_sync_key"
-            android:title="@string/sync_SPr_sync" />
-    
-        <Preference 
-            android:key="@string/rmilk_MPr_forget_key"
-=======
             android:key="@string/sync_SPr_sync_key"
             android:title="@string/sync_SPr_sync" />
     
         <Preference 
             android:key="@string/sync_SPr_forget_key"
->>>>>>> c03394e6
             android:title="@string/sync_SPr_forget"
             android:summary="@string/sync_SPr_forget_description" />
         
