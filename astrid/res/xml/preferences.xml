--- conflicted
+++ resolved
@@ -8,16 +8,9 @@
     xmlns:android="http://schemas.android.com/apk/res/android"
     android:title="@string/EPr_title">
 
-<<<<<<< HEAD
-    <PreferenceScreen android:title="@string/p_about" android:key="@string/p_about" />
-    <PreferenceScreen android:title="@string/welcome_setting" android:key="@string/p_tutorial"/>
-    <PreferenceScreen android:title="@string/p_help" android:key="@string/p_help"/>
-    <PreferenceScreen android:title="@string/p_premium" android:key="@string/p_premium"/>
-=======
     <PreferenceScreen android:title="@string/EPr_account_title" 
         android:key="@string/p_account"
         android:summary="@string/EPr_account_desc"/>
->>>>>>> 08a262c9
     
     <PreferenceScreen android:title="@string/p_help" android:summary="@string/EPr_support_summary">
 	    <PreferenceScreen android:title="@string/p_about" android:key="@string/p_about" />
