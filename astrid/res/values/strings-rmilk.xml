<?xml version="1.0" encoding="utf-8"?>
<!-- See the file "LICENSE" for the full license governing this code. -->
<resources xmlns:android="http://schemas.android.com/apk/res/android">

    <!-- ====================== Plugin Boilerplate ========================= -->

    <!-- label for RMilk button in Task Edit Activity -->
    <string name="rmilk_EOE_button">Remember the Milk Settings</string>
    
    <!-- task detail showing RTM repeat information -->
    <string name="rmilk_TLA_repeat">RTM Repeating Task</string>
    
    <!--  task detail showing item needs to be synchronized -->
    <string name="rmilk_TLA_sync">Needs synchronization with RTM</string>

    <!-- filters header: RTM -->
    <string name="rmilk_FEx_header">Remember the Milk</string>
    
    <!-- filter category for RTM lists -->
    <string name="rmilk_FEx_list">Lists</string>
    
    <!-- RTM list filter name ($N => list, $C => count) -->
    <string name="rmilk_FEx_list_item">$N ($C)</string>
    
    <!--  RTM list filter title (%s => list) -->
    <string name="rmilk_FEx_list_title">RTM List \'%s\'</string>
    
    <!-- ======================= MilkEditActivity ========================== -->
    
    <!--  RTM edit activity Title -->
    <string name="rmilk_MEA_title">Remember the Milk</string>
    
    <!--  RTM edit List Edit Label -->
    <string name="rmilk_MEA_list_label">RTM List:</string>
    
    <!--  RTM edit Repeat Label -->
    <string name="rmilk_MEA_repeat_label">RTM Repeat Status:</string>
    
    <!--  RTM edit Repeat Hint -->
    <string name="rmilk_MEA_repeat_hint">i.e. every week, after 14 days</string>
    
    <!-- ======================== MilkPreferences ========================== -->

    <!-- Milk Preferences Title -->    
    <string name="rmilk_MPr_header">Remember the Milk</string>

    <!-- ======================== SyncPreferences ========================== -->
    
    <!-- RTM Status Group Label -->    
<<<<<<< HEAD
    <string name="sync_MPr_group_status">Status</string>
=======
    <string name="sync_SPr_group_status">Status</string>
>>>>>>> c03394e6
    
    <!-- Sync Status: log in -->    
    <string name="sync_status_loggedout">Not Logged In!</string>
    <!-- Status: ongoing -->    
    <string name="sync_status_ongoing">Sync Ongoing...</string>
    <!-- Sync Status: success status (%s -> last sync date). Keep it short!-->    
    <string name="sync_status_success">Last Sync: %s</string>
    <!-- Sync Status: error status (%s -> last attempted sync date) -->    
    <string name="sync_status_failed">Failed On: %s</string>
    <!-- Sync Status: error subtitle (%s -> last successful sync date) -->    
    <string name="sync_status_failed_subtitle">Last Successful Sync: %s</string>
    <!-- Sync Status: never sync'd -->    
    <string name="sync_status_never">Never Synchronized!</string>

    <!-- RTM Options Group Label -->    
    <string name="sync_SPr_group_options">Options</string>

    <!-- Preference: Synchronization Interval Title -->    
    <string name="sync_SPr_interval_title">Background Sync</string>
    <!-- Preference: Synchronization Interval Description (when disabled) -->
    <string name="sync_SPr_interval_desc_disabled">Background synchronization is disabled</string>    
    <!-- Preference: Synchronization Interval Description (%s => setting) -->
    <string name="sync_SPr_interval_desc">Currently set to: %s</string>
    
    <!-- Preference: Background Wifi Title -->  
<<<<<<< HEAD
    <string name="sync_MPr_bgwifi_title">Wifi Only Setting</string>    
    <!-- Preference: Background Wifi Description (enabled) -->
    <string name="sync_MPr_bgwifi_desc_enabled">Background synchronization only happens when on Wifi</string>    
    <!-- Preference: Background Wifi Description (disabled) -->
    <string name="sync_MPr_bgwifi_desc_disabled">Background synchronization will always occur</string>
    
    <!-- Actions Group Label  -->
    <string name="sync_MPr_group_actions">Actions</string>

    <!-- Synchronize Now Button -->    
    <string name="sync_MPr_sync">Synchronize Now!</string>
    <!-- Synchronize Now Button if not logged in-->    
    <string name="sync_MPr_sync_log_in">Log In &amp; Synchronize!</string>
    
    <!-- Sync: Clear Data Title -->
    <string name="sync_MPr_forget">Log Out</string>
    <!-- Sync: Clear Data Description -->
    <string name="sync_MPr_forget_description">Clears all synchronization data</string>
=======
    <string name="sync_SPr_bgwifi_title">Wifi Only Setting</string>    
    <!-- Preference: Background Wifi Description (enabled) -->
    <string name="sync_SPr_bgwifi_desc_enabled">Background synchronization only happens when on Wifi</string>    
    <!-- Preference: Background Wifi Description (disabled) -->
    <string name="sync_SPr_bgwifi_desc_disabled">Background synchronization will always occur</string>
    
    <!-- Actions Group Label  -->
    <string name="sync_SPr_group_actions">Actions</string>

    <!-- Synchronize Now Button -->    
    <string name="sync_SPr_sync">Synchronize Now!</string>
    <!-- Synchronize Now Button if not logged in-->    
    <string name="sync_SPr_sync_log_in">Log In &amp; Synchronize!</string>
    
    <!-- Sync: Clear Data Title -->
    <string name="sync_SPr_forget">Log Out</string>
    <!-- Sync: Clear Data Description -->
    <string name="sync_SPr_forget_description">Clears all synchronization data</string>

    <!-- confirmation dialog for sync log out -->
    <string name="sync_forget_confirm">Log out / clear synchronization data?</string>
    
    <string-array name="sync_SPr_interval_entries">
        <!-- rmilk_MPr_interval_entries: Synchronization Intervals -->
        <item>disable</item>
        <item>every fifteen minutes</item>
        <item>every thirty minutes</item>
        <item>every hour</item>
        <item>every three hours</item>
        <item>every six hours</item>
        <item>every twelve hours</item>
        <item>every day</item>
        <item>every three days</item>
        <item>every week</item>
    </string-array>
>>>>>>> c03394e6

    <!-- ======================= MilkLoginActivity ========================= -->

    <!-- RTM Login Instructions -->
    <string name="rmilk_MLA_label">Please Log In and Authorize Astrid:</string>
    
    <!-- Login Error Dialog (%s => message) -->
    <string name="rmilk_MLA_error">
Sorry, there was an error verifying your login. Please try again.
\n\n
Error Message: %s
    </string>
    
    <!-- ======================== Synchronization ========================== -->    
    
    <!-- title for notification tray when synchronizing -->
    <string name="rmilk_notification_title">Astrid: Remember the Milk</string>
    
    <!-- Error msg when io exception with rmilk -->
    <string name="rmilk_ioerror">Connection Error! Check your Internet connection, 
    or maybe RTM servers (status.rememberthemilk.com), for possible solutions.</string>
            
</resources>
<|MERGE_RESOLUTION|>--- conflicted
+++ resolved
@@ -47,11 +47,7 @@
     <!-- ======================== SyncPreferences ========================== -->
     
     <!-- RTM Status Group Label -->    
-<<<<<<< HEAD
-    <string name="sync_MPr_group_status">Status</string>
-=======
     <string name="sync_SPr_group_status">Status</string>
->>>>>>> c03394e6
     
     <!-- Sync Status: log in -->    
     <string name="sync_status_loggedout">Not Logged In!</string>
@@ -77,26 +73,6 @@
     <string name="sync_SPr_interval_desc">Currently set to: %s</string>
     
     <!-- Preference: Background Wifi Title -->  
-<<<<<<< HEAD
-    <string name="sync_MPr_bgwifi_title">Wifi Only Setting</string>    
-    <!-- Preference: Background Wifi Description (enabled) -->
-    <string name="sync_MPr_bgwifi_desc_enabled">Background synchronization only happens when on Wifi</string>    
-    <!-- Preference: Background Wifi Description (disabled) -->
-    <string name="sync_MPr_bgwifi_desc_disabled">Background synchronization will always occur</string>
-    
-    <!-- Actions Group Label  -->
-    <string name="sync_MPr_group_actions">Actions</string>
-
-    <!-- Synchronize Now Button -->    
-    <string name="sync_MPr_sync">Synchronize Now!</string>
-    <!-- Synchronize Now Button if not logged in-->    
-    <string name="sync_MPr_sync_log_in">Log In &amp; Synchronize!</string>
-    
-    <!-- Sync: Clear Data Title -->
-    <string name="sync_MPr_forget">Log Out</string>
-    <!-- Sync: Clear Data Description -->
-    <string name="sync_MPr_forget_description">Clears all synchronization data</string>
-=======
     <string name="sync_SPr_bgwifi_title">Wifi Only Setting</string>    
     <!-- Preference: Background Wifi Description (enabled) -->
     <string name="sync_SPr_bgwifi_desc_enabled">Background synchronization only happens when on Wifi</string>    
@@ -132,7 +108,6 @@
         <item>every three days</item>
         <item>every week</item>
     </string-array>
->>>>>>> c03394e6
 
     <!-- ======================= MilkLoginActivity ========================= -->
 
