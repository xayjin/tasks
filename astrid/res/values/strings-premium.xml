--- conflicted
+++ resolved
@@ -50,7 +50,15 @@
     <string name="file_err_download">Error downloading file</string>
     <string name="file_err_no_directory">Whoops! Looks like the files directory doesn\'t exist. Please choose a directory to save files to in the Astrid Preferences.</string>
     <string name="file_err_show">Sorry, the system does not yet support this type of file</string>
-<<<<<<< HEAD
+    
+    <string name="file_dir_dialog_ok">Use this directory</string>
+    <string name="file_dir_dialog_default">Reset to default</string>
+    
+    <string name="p_files_dir">Premium Downloads Directory</string>
+    <!-- Description for file download directory preference. %s -> chosen directory -->
+    <string name="p_files_dir_desc">Task attachments saved to: %s</string>
+    <string name="p_files_dir_desc_default">Default directory</string>
+
     
     <!-- in app billing -->
     <string name="billing_not_supported_title">Can\'t make purchases</string>
@@ -85,14 +93,5 @@
     <string name="premium_login_prompt">You need to have an Astrid.com account in order to subscribe to premium. Please log in or sign up.</string>
     <string name="premium_success">Thanks for subscribing to Astrid Premium!</string>
     <string name="premium_success_with_server_error">Thanks for subscribing to Astrid Premium! The new features will be unlocked for you on astrid.com soon, and should be available on your phone right away.</string>
-=======
-    <string name="file_dir_dialog_ok">Use this directory</string>
-    <string name="file_dir_dialog_default">Reset to default</string>
     
-    <string name="p_files_dir">Premium Downloads Directory</string>
-    <!-- Description for file download directory preference. %s -> chosen directory -->
-    <string name="p_files_dir_desc">Task attachments saved to: %s</string>
-    <string name="p_files_dir_desc_default">Default directory</string>
-    
->>>>>>> 36021244
 </resources>