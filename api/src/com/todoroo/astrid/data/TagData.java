--- conflicted
+++ resolved
@@ -117,7 +117,6 @@
     public static final StringProperty TAG_DESCRIPTION = new StringProperty(
             TABLE, "tagDescription");
 
-<<<<<<< HEAD
     /** UUID proof text */
     public static final StringProperty PROOF_TEXT = new StringProperty(
             TABLE, PROOF_TEXT_PROPERTY_NAME);
@@ -129,11 +128,10 @@
     /** UUID */
     public static final StringProperty UUID = new StringProperty(
             TABLE, UUID_PROPERTY_NAME);
-=======
+
     /** Tag ordering */
     public static final StringProperty TAG_ORDERING = new StringProperty(
             TABLE, "tagOrdering");
->>>>>>> 61d080bc
 
     /** List of all properties for this model */
     public static final Property<?>[] PROPERTIES = generateProperties(TagData.class);
@@ -176,11 +174,8 @@
         defaultValues.put(IS_UNREAD.name, 0);
         defaultValues.put(TASK_COUNT.name, 0);
         defaultValues.put(TAG_DESCRIPTION.name, "");
-<<<<<<< HEAD
         defaultValues.put(PUSHED_AT.name, 0L);
-=======
         defaultValues.put(TAG_ORDERING.name, "[]");
->>>>>>> 61d080bc
     }
 
     @Override
